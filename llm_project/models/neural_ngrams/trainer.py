import os
import glob
import numpy as np
import matplotlib.pyplot as plt
from llm_project.utils.dataloader import load_shakespeare
from llm_project.utils.file_manager import save_item, load_item
from llm_project.models.neural_ngrams.model import NeuralNgram
from llm_project.bpe.bytepair_encoding import normalize_text, BPE
from llm_project.utils.debugg_utils import Colors


class NeuralNgramTrainer:
    def __init__(
        self,
        model,
        n,
        train_text,
        valid_text,
        max_k,
        root=None,
        checkpoint_dir="checkpoints",
        print_every=100,
        batch_size=32,
        block_size=4,
        embedding_dim=16,
        autoload=True,
    ):
        self.model = model
        self.n = n
        self.train_text = train_text
        self.valid_text = valid_text
        self.print_every = print_every
        project_root = os.path.abspath(
            os.path.join(os.path.dirname(__file__), "../../..")
        )
        self.root = root or project_root

        self.checkpoint_dir = (
            checkpoint_dir
            if checkpoint_dir != "checkpoints"
            else os.path.join(self.root, "experiments", "saved_models", "neural_ngram")
        )
        os.makedirs(self.checkpoint_dir, exist_ok=True)

        self.batch_size = batch_size
        self.block_size = block_size
        self.embedding_dim = embedding_dim
        self.max_k = max_k

        self.bpe = None
        self.merges = None
        self.train_ids = None
        self.val_ids = None
        self.autoload = autoload

    def get_batch(self, data_ids):
        """
        Creates a batch of input sequences and corresponding target sequences
        from a list of token IDs.

        Args:
            data_ids (list of int): sequence of integer token IDs.
            block_size (int): length of each input sequence (context window).
            batch_size (int): number of sequences in the batch.

        Returns:
            X (np.ndarray): array of shape (batch_size, block_size) containing input sequences.
            y (np.ndarray): array of shape (batch_size, block_size) containing target sequences
                            (inputs shifted by one token).
        """
        X, y = [], []
        for _ in range(self.batch_size):
            start_idx = np.random.randint(0, len(data_ids) - self.block_size - 1)
            x_block = data_ids[start_idx : start_idx + self.block_size]
            y_block = data_ids[start_idx + 1 : start_idx + self.block_size + 1]

            X.append(x_block)
            y.append(y_block)

        return np.array(X), np.array(y)

    def save_checkpoint(self, folder, name, losses=None, val_losses=None):
        """
        Uses save_item for saving the  parameters of the model

        Args:
            folder (str): folder where checkpoint is saved
            name (str): checkpoint filename
        """
        print("saving checkpoint")
        state = {
            "model_state": self.model.state_dict(),
            "losses": losses,
            "val_losses": val_losses,
        }
        save_item(state, folder_path=folder, name=name, text_version=False)

    def load_checkpoint(self, folder, name, base_dir=None):
        """
        Load a model checkpoint previously saved with save_checkpoint.

        Args:
            folder (str): folder where checkpoint is saved
            name (str): checkpoint filename
            base_dir (str|None): optional base directory

        Returns:
            None. Updates model weights in place.
        """
        checkpoint = load_item(folder, name, base_dir=base_dir)
        if "model_state" not in checkpoint:
            raise ValueError(f"Checkpoint {name} does not contain 'model_state'.")
        self.model.load_state_dict(checkpoint["model_state"])
        losses = checkpoint.get("losses", [])
        val_losses = checkpoint.get("val_losses", [])
        print(f"Checkpoint loaded: {os.path.join(folder, name)}")
        return losses, val_losses

    def prepare_bpe(self, force_retrain=False, load_bpe_name=None):
        bpe_dir = os.path.join(self.root, "experiments", "saved_models", "neural_ngram")
        os.makedirs(bpe_dir, exist_ok=True)
        bpe_file = load_bpe_name or os.path.join(
            bpe_dir, f"BPE_merges_k{self.max_k}.pkl"
        )

        if os.path.exists(bpe_file) and not force_retrain:
            print(f"Loading existing BPE from {bpe_file}...")
            bpe_data = load_item(bpe_dir, os.path.basename(bpe_file))
            self.bpe = BPE(max_k=bpe_data["max_k"], text=" ".join(self.train_text))
            self.bpe.merges = bpe_data["merges"]
            self.bpe.tokens = bpe_data["tokens"]
            self.bpe.text = bpe_data["text"]
        else:
            print("Training new BPE...")
            self.bpe = BPE(max_k=self.max_k, text=" ".join(self.train_text))
            self.bpe.text = self.bpe.load_and_normalize()
            self.bpe.BPE_encoder()
            bpe_dict = {
                "max_k": self.bpe.max_k,
                "merges": self.bpe.merges,
                "tokens": self.bpe.tokens,
                "text": self.bpe.text,
            }
            save_item(bpe_dict, bpe_dir, os.path.basename(bpe_file))
            save_item(self.bpe.tokens, bpe_dir, "bpe_tokens")
            fig = self.bpe.plot_vocabulary_growth()
            if fig is not None:
                save_item(fig, bpe_dir, "vocabulary_growth.png")
                plt.close(fig)
            print(f"BPE saved to {bpe_file}.")
<<<<<<< HEAD
            return

=======
            
>>>>>>> b7e7de30
        # mapping token <-> id
        self.bpe.token_to_id = {tok: i for i, tok in enumerate(self.bpe.tokens)}
        self.bpe.id_to_token = {i: tok for i, tok in enumerate(self.bpe.tokens)}
        self.merges = self.bpe.merges
        print(f"BPE ready with {len(self.bpe.tokens)} tokens.")

    def plot_perplexity(
        self, train_ids=None, val_ids=None, folder=None, filename="perplexity_curve.png"
    ):
        """
        Plots the perplexity on training and validation sets.

        Args:
            train_ids (list[int]): token IDs for training data
            val_ids (list[int]): token IDs for validation data
        """
        train_ids = train_ids or self.train_ids
        val_ids = val_ids or self.val_ids

        # Compute perplexity in chunks to reduce computation time
        train_ppl = [
            self.compute_perplexity(train_ids[i : i + self.block_size * 10])
            for i in range(0, len(train_ids), self.block_size * 10)
        ]

        val_ppl = (
            [
                self.compute_perplexity(val_ids[i : i + self.block_size * 10])
                for i in range(0, len(val_ids), self.block_size * 10)
            ]
            if val_ids
            else []
        )

        fig, ax = plt.subplots(figsize=(8, 6))
        ax.plot(train_ppl, label="Train Perplexity", color="blue")
        if val_ppl:
            ax.plot(val_ppl, label="Validation Perplexity", color="red")
        ax.set_xlabel("Step")
        ax.set_ylabel("Perplexity")
        ax.set_title("Perplexity over Training")
        ax.grid(True, linestyle="--", alpha=0.5)
        ax.legend()

        folder = folder or self.checkpoint_dir
        save_item(fig, folder, filename, text_version=False)
        plt.close(fig)

    def compute_perplexity(self, data_ids):
        """
        Computes the perplexity of the model on a given dataset.
        """
        X_batch, y_batch = self.get_batch(data_ids)
        logits = self.model.forward(X_batch)
        loss, _ = self.model.cross_entropy_loss(logits, y_batch)
        return float(np.exp(loss))

    def fit(
        self,
        batch_size=None,
        block_size=None,
        epochs=3,
        lr=0.01,
        force_retrain=False,
        load_ckpt_name=None,
        load_bpe_name=None,
        patience=3,
        max_checkpoints=3,
    ):
        """
        Trains the neural ngram model using mini-batch SGD.
        """

        if batch_size is not None:
            self.batch_size = batch_size
        if block_size is not None:
            self.block_size = block_size

        # ---------------- PATHS ----------------------
        ckpt_dir = self.checkpoint_dir
        os.makedirs(ckpt_dir, exist_ok=True)

        # ---------------- BPE -----------------------
        self.prepare_bpe(load_bpe_name=load_bpe_name, force_retrain=force_retrain)

        if self.model is None or self.model.vocab_size != len(self.bpe.tokens):
            print("Initializing model with vocab size:", len(self.bpe.tokens))
            self.model = NeuralNgram(
<<<<<<< HEAD
                n=self.n,  # or pass as param if you want dynamic
                vocab_size=vocab_size,
                embedding_dim=self.embedding_dim,
=======
                n=self.n,
                vocab_size=len(self.bpe.tokens),
                embedding_dim=self.embedding_dim
>>>>>>> b7e7de30
            )

        # ---------------- Convert texts to IDs ----------------

        def text_to_ids(text_list):
            ids = []
            for t in text_list:
                tokens = self.bpe.BPE_segmenter(normalize_text(t))
                # Solo token già presenti nel vocabolario
                ids.extend(
                    [
                        self.bpe.token_to_id[tok]
                        for tok in tokens
                        if tok in self.bpe.token_to_id
                    ]
                )
            return ids

        self.train_ids = text_to_ids(self.train_text)
        self.val_ids = text_to_ids(self.valid_text) if self.valid_text else None

        # ------------------- Automatic checkpoint loading -------------------
        if self.autoload and not force_retrain:
            ckpts = glob.glob(os.path.join(self.checkpoint_dir, "*.pkl"))
            ckpts = [ckpt for ckpt in ckpts if "BPE" not in os.path.basename(ckpt)]
    
            if ckpts:
                ckpts = sorted(ckpts, key=lambda x: os.path.getmtime(x), reverse=True)
                load_ckpt_name = os.path.basename(ckpts[0])
                print(
                    f"Latest checkpoint found: {load_ckpt_name}, loading automatically."
                )
                try:
                    losses, val_losses = self.load_checkpoint(
                        self.checkpoint_dir, load_ckpt_name
                    )
                    # Stop immediately if no training data (generation-only mode)
                    return losses, val_losses

                except Exception as e:
                    print(f"Error loading checkpoint: {e}. Initializing a new model.")
            else:
                print(
                    f"No checkpoints found in {self.checkpoint_dir}. Initializing a new model."
                )

        # ---------------- TRAINING LOOP -------------------
        losses, val_losses = [], []
        best_val_loss = float("inf")
        step = 0
        patience_counter = 0
        checkpoints = []

        for epoch in range(epochs):
            n_batches = len(self.train_ids) // self.batch_size

            for _ in range(n_batches):
                X_batch, y_batch = self.get_batch(self.train_ids)
                logits = self.model.forward(X_batch)
                loss, probs = self.model.cross_entropy_loss(logits, y_batch)
                self.model.backward(X_batch, y_batch, probs, lr=lr)
                losses.append(loss)

                if step % self.print_every == 0:
                    print(f"epoch {epoch + 1}/{epochs}, step {step}, loss: {loss:.4f}")
                step += 1

            # ---------------- VALIDATION -------------------
            if self.val_ids:
                X_val, y_val = self.get_batch(self.val_ids)
                val_logits = self.model.forward(X_val)
                val_loss, _ = self.model.cross_entropy_loss(val_logits, y_val)
                val_losses.append(val_loss)

                if val_loss < best_val_loss:
                    best_val_loss = val_loss
                    patience_counter = 0
                    ckpt_path = f"val={val_loss:.4f}_epoch={epoch + 1}.pkl"
                    self.save_checkpoint(
                        self.checkpoint_dir,
                        ckpt_path,
                        losses=losses,
                        val_losses=val_losses,
                    )
                    checkpoints.append((val_loss, ckpt_path))
                    checkpoints.sort(key=lambda x: x[0])

                    if len(checkpoints) > max_checkpoints:
                        _, worst_ckpt = checkpoints.pop(-1)
                        os.remove(os.path.join(self.checkpoint_dir, worst_ckpt))
                    print(f"Saved checkpoint: {ckpt_path}")
                else:
                    patience_counter += 1
                    print(f"No improvement (patience {patience_counter}/{patience})")

                if patience_counter >= patience:
                    print("Early stopping triggered")
                    return losses, val_losses
        # plotting and saving loss function plot
        # self.plot_loss(train_losses=losses, val_losses=val_losses)
        self.plot_perplexity()
        return losses, val_losses

    def ensure_model_initialized(self):
        if self.model is None:
            vocab_size = len(self.bpe.tokens)
            self.model = NeuralNgram(
                n=self.n, vocab_size=vocab_size, embedding_dim=self.embedding_dim
            )

    def generate(
        self,
        start_ids=None,
        prompt=None,
        id2token=None,
        max_new_tokens=20,
        stochastic=True,
        stop_ids=None,
        stop_words=None,
    ):
        self.ensure_model_initialized()

        if start_ids is None:
            if prompt is None:
                raise ValueError("You should at least provide 'prompt' or 'start_ids'")
            if self.bpe is None:
                raise ValueError(
                    f"{Colors.FAIL}[ERROR]{Colors.FAIL}BPE not initialized. Execute prepare_bpe() first."
                )
            # Convert prompt in start_ids
            start_tokens = self.bpe.BPE_segmenter(normalize_text(prompt))
            start_ids = [
                self.bpe.token_to_id[tok]
                for tok in start_tokens
                if tok in self.bpe.token_to_id
            ]

        generated_ids = list(start_ids.copy())

        stop_ids = stop_ids or set()
        stop_words = stop_words or set()
        vocab_size = self.model.embeddings.shape[0]

        for _ in range(max_new_tokens):
            context = generated_ids[-self.block_size :]
            X = np.array(context, dtype=np.int64)[None, :]
            # generate logits
            # Pick the last token of the first and only example
            logits = self.model.forward(X)[0, -1]

            # Numerical stability
            logits = logits - np.max(logits)

            exps = np.exp(logits)
            probs = exps / exps.sum()
            assert len(probs) == vocab_size, f"{len(probs)} vs {vocab_size}"
            if stochastic:
                next_id = int(np.random.choice(vocab_size, p=probs))
            else:
                next_id = int(np.argmax(probs))

            generated_ids.append(next_id)

            if next_id in stop_ids:
                break
            if id2token is not None and id2token[next_id] in stop_words:
                break

        if self.bpe:
            generated_tokens = [self.bpe.id_to_token[i] for i in generated_ids]
            generated_text = " ".join(generated_tokens).replace("_", "")
            return generated_ids, generated_text

        return generated_ids


if __name__ == "__main__":
    # --- Load dataset ---
    train_text = load_shakespeare("train")[:10000]
    valid_text = load_shakespeare("validation")[:1000]

    # --- Hyperparameters ---
    embedding_dim = 16
    max_k = 2000
    batch_size = 32
    block_size = 8
    print_every = 50
    n = 4

    # --- Initialize trainer without model ---
    trainer = NeuralNgramTrainer(
        model=None,
        n=n,  # model will be created after BPE
        train_text=train_text,
        valid_text=valid_text,
        max_k=max_k,
        root=None,
        batch_size=batch_size,
        block_size=block_size,
        print_every=print_every,
        embedding_dim=embedding_dim,
    )

    # --- Start training ---
    losses, val_losses = trainer.fit(epochs=5, lr=0.01, patience=2)

    print("Training completed.")

    # --- Prepare id2token mapping for generation ---
    id2token = {i: tok for i, tok in enumerate(trainer.bpe.tokens)}

    # --- Select some starting tokens ---
    start_text = "Once upon a time"
    start_tokens = trainer.bpe.BPE_segmenter(normalize_text(start_text))
    start_ids = [
        trainer.bpe.token_to_id[tok]
        for tok in start_tokens
        if tok in trainer.bpe.token_to_id
    ]

    # --- Generate text ---
    generated_ids, generated_tokens = trainer.generate(
        start_ids=start_ids,
        id2token=id2token,
        max_new_tokens=50,
        stochastic=True,
        stop_words={".", "\n"},
    )

    # --- Show generated text ---
    generated_text = "".join(generated_tokens)
    print("\nGenerated text:")
    print(generated_text)<|MERGE_RESOLUTION|>--- conflicted
+++ resolved
@@ -148,12 +148,7 @@
                 save_item(fig, bpe_dir, "vocabulary_growth.png")
                 plt.close(fig)
             print(f"BPE saved to {bpe_file}.")
-<<<<<<< HEAD
-            return
-
-=======
-            
->>>>>>> b7e7de30
+
         # mapping token <-> id
         self.bpe.token_to_id = {tok: i for i, tok in enumerate(self.bpe.tokens)}
         self.bpe.id_to_token = {i: tok for i, tok in enumerate(self.bpe.tokens)}
@@ -242,15 +237,9 @@
         if self.model is None or self.model.vocab_size != len(self.bpe.tokens):
             print("Initializing model with vocab size:", len(self.bpe.tokens))
             self.model = NeuralNgram(
-<<<<<<< HEAD
-                n=self.n,  # or pass as param if you want dynamic
-                vocab_size=vocab_size,
-                embedding_dim=self.embedding_dim,
-=======
                 n=self.n,
                 vocab_size=len(self.bpe.tokens),
-                embedding_dim=self.embedding_dim
->>>>>>> b7e7de30
+                embedding_dim=self.embedding_dim,
             )
 
         # ---------------- Convert texts to IDs ----------------
@@ -276,7 +265,7 @@
         if self.autoload and not force_retrain:
             ckpts = glob.glob(os.path.join(self.checkpoint_dir, "*.pkl"))
             ckpts = [ckpt for ckpt in ckpts if "BPE" not in os.path.basename(ckpt)]
-    
+
             if ckpts:
                 ckpts = sorted(ckpts, key=lambda x: os.path.getmtime(x), reverse=True)
                 load_ckpt_name = os.path.basename(ckpts[0])
