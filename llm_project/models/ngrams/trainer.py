--- conflicted
+++ resolved
@@ -7,15 +7,14 @@
     get_model_path,
     get_project_root,
 )
-from llm_project.utils.file_manager import (
-    save_model,
-    load_model,
-    get_experiment_path,
-    get_project_root,
-)
+
+# --- NGramTrainer Setup ---
+from llm_project.models.configs.configs import NgramConfig
+from llm_project.models.ngrams.trainer import NGramTrainer
+from llm_project.utils.debugg_utils import Colors
 import os
-import math
-import time
+
+# import time
 import numpy as np
 from collections import Counter
 import matplotlib.pyplot as plt
@@ -29,17 +28,18 @@
         self.n = config.n
         self.device = config.device
         if k is None:
-            raise ValueError("k must be selected (use max_k from the BPE tokenizer)")
+            raise ValueError(
+                f"{Colors.FAIL}[FAIL]{Colors.ENDC} k must be selected (use max_k from the BPE tokenizer)"
+            )
         self.k = k
         self.root = get_project_root()
         self.config = config
-
         self.train_text = None
         self.valid_text = None
 
     def _state_dict(self):
         if self.model is None:
-            raise ValueError("Model not initialized")
+            raise ValueError(f"{Colors.FAIL}[FAIL]{Colors.ENDC} Model not initialized")
         state = {
             "n": self.model.n,
             "tokens": self.model.tokens,
@@ -48,29 +48,7 @@
             "lambdas": self.model.lambdas,
         }
         return state
-<<<<<<< HEAD
-
-    def _save_state(self, subdir="ngram", filename=None):
-        state = self._state_dict()
-        save_model(
-            state, self.root, category="saved_models", subdir=subdir, filename=filename
-        )
-
-    def _load_state(self, file_path):
-        model = load_model(root=self.root, filename=file_path)
-
-        self.model = NGram(tokens=model["tokens"], n=model["n"])
-        self.model.ngram_freqs = model["ngram_freqs"]
-        self.model.ngram_dict = model["ngram_dict"]
-        self.model.lambdas = model["lambdas"]
-
-        return self.model
-
-    def train(
-        self, force_retrain=False, tune_lambdas=True, train_limit=None, valid_limit=None
-    ):
-=======
-    
+
     def _save_state(self, subdir="ngram", filename=None, final=None):
         """
         Save model state to disk.
@@ -86,15 +64,17 @@
         final_flag = final if final is not None else getattr(self, "final", False)
         state = self._state_dict()
 
-        save_path = save_model(state, 
-                                root=self.root,  
-                                subdir=subdir, 
-                                category="models",
-                                filename=filename,
-                                final=final_flag)
-        #print(f"[DEBUG SAVE] Saving model to: {save_path}")
-        #print(f"[DEBUG SAVE] final_flag = {final_flag}, subdir = {subdir}")
-        #print(f"[DEBUG SAVE] Model saved successfully at: {save_path}")
+        save_path = save_model(
+            state,
+            root=self.root,
+            subdir=subdir,
+            category="models",
+            filename=filename,
+            final=final_flag,
+        )
+        # print(f"[DEBUG SAVE] Saving model to: {save_path}")
+        # print(f"[DEBUG SAVE] final_flag = {final_flag}, subdir = {subdir}")
+        # print(f"[DEBUG SAVE] Model saved successfully at: {save_path}")
         return save_path
 
     def _load_state(self, filename=None, final=False):
@@ -108,11 +88,13 @@
         Returns:
             NGram: Loaded NGram model
         """
-        #print(f"[DEBUG LOAD] Trying to load model from: {filename}")
+        # print(f"[DEBUG LOAD] Trying to load model from: {filename}")
         final_flag = final if final is not None else getattr(self, "final", False)
-        #print(f"[DEBUG LOAD] final_flag = {final_flag}, subdir = 'ngram'")
-
-        model_data = load_model(root=self.root, filename=filename, final=final_flag, subdir="ngram")
+        # print(f"[DEBUG LOAD] final_flag = {final_flag}, subdir = 'ngram'")
+
+        model_data = load_model(
+            root=self.root, filename=filename, final=final_flag, subdir="ngram"
+        )
 
         self.model = NGram(tokens=model_data["tokens"], n=model_data["n"])
         self.model.ngram_freqs = model_data["ngram_freqs"]
@@ -121,9 +103,14 @@
 
         return self.model
 
-
-    def train(self, force_retrain=False, tune_lambdas=True, train_limit=None, valid_limit=None, final=None):
->>>>>>> 333dc568
+    def train(
+        self,
+        force_retrain=False,
+        tune_lambdas=True,
+        train_limit=None,
+        valid_limit=None,
+        final=None,
+    ):
         """Loads data and trains the N-gram model using pre-tokenized input."""
         if self.tokens is None:
             raise ValueError(
@@ -143,14 +130,18 @@
 
         model_fname = f"ngram_model_n{self.n}_k{self.k}.pkl"
         final_flag = final if final is not None else getattr(self, "final", False)
-        model_folder = get_model_path(self.root, "models", subdir="ngram", final=final_flag)
+        model_folder = get_model_path(
+            self.root, "models", subdir="ngram", final=final_flag
+        )
         model_path = os.path.join(model_folder, model_fname)
 
         if os.path.exists(model_path) and not force_retrain:
             print(f"\n--- Loading pre-trained model from:\n{model_path}")
             return self._load_state(model_fname, final=final_flag)
         else:
-            print("No existing model found, training one from scratch")
+            print(
+                f"{Colors.WARNING}[WARNING]{Colors.ENDC} No existing model found, training one from scratch"
+            )
 
         print("--- Training N-gram model ---")
         self.model = NGram(self.tokens, self.n)
@@ -163,8 +154,10 @@
             self.model.lambdas = {"default": [1 / self.n] * self.n}
 
         # Save model and get full path
-        saved_path = self._save_state(subdir="ngram", filename=model_fname, final=self.final)
-        print(f"✅ Model saved to: {saved_path}")
+        saved_path = self._save_state(
+            subdir="ngram", filename=model_fname, final=self.final
+        )
+        print(f"{Colors.OKGREEN}[OK]{Colors.ENDC} Model saved to: {saved_path}")
 
         return self.model
 
@@ -213,9 +206,11 @@
 
         try:
             fig.savefig(save_path, bbox_inches="tight", dpi=150)
-            print(f"\nPerplexity comparison plot saved to {save_path}")
+            print(
+                f"\n{Colors.OKGREEN}[OK]{Colors.ENDC} Perplexity comparison plot saved to {save_path}"
+            )
         except Exception as e:
-            print(f"Failed to save plot: {e}")
+            print(f"{Colors.FAIL}[FAIL]{Colors.ENDC} Failed to save plot: {e}")
 
         plt.close(fig)
 
@@ -283,7 +278,7 @@
         save_path = os.path.join(output_folder, "ngram_perplexity_vs_n_comparison.png")
         fig.savefig(save_path, bbox_inches="tight", dpi=150)
         plt.close(fig)
-        print(f"Plot saved to {save_path}")
+        print(f"{Colors.OKGREEN}[OK]{Colors.ENDC} Plot saved to {save_path}")
 
 
 if __name__ == "__main__":
@@ -324,11 +319,7 @@
 
     # --- Save BPE tokenizer (merges) ---
     save_tokenizer(bpe, project_root, f"BPE_merges_k{max_k}.pkl", category="tokenizers")
-    print("BPE tokenizer saved")
-
-    # --- NGramTrainer Setup ---
-    from llm_project.models.configs.configs import NgramConfig
-    from llm_project.models.ngrams.trainer import NGramTrainer
+    print(f"{Colors.OKGREEN}[OK]{Colors.ENDC} BPE tokenizer saved")
 
     config = NgramConfig(n=3, device="cpu")
     trainer = NGramTrainer(config=config, model=None, tokens=train_tokens, k=max_k)
@@ -337,7 +328,9 @@
     ngram_model = trainer.train(
         force_retrain=False, tune_lambdas=True, train_limit=10000, valid_limit=1000
     )
-    print("N-gram model saved automatically by trainer.")
+    print(
+        f"{Colors.OKGREEN}[OK]{Colors.ENDC} N-gram model saved automatically by trainer."
+    )
 
     # Compute perplexity on test set
     best_lambdas = ngram_model.lambdas["best"]
