from tqdm import trange  # at top
import sys
from collections import defaultdict
import re
import os
import numpy as np
import matplotlib.pyplot as plt

# For Debugging steps
import time
import psutil
import platform
from llm_project.utils.debugg_utils import Colors


# For tracking resources during merge steps
def print_resource_usage(self, step: int):
    now = time.time()
    step_duration = now - self._last_step_time
    self._last_step_time = now

    ram_used = psutil.virtual_memory().used / 1024**2
    cpu_p = psutil.cpu_percent()

    print(
        f"""
            [DEBUG]{f" BPE Merge step: {step:>10}m":>25}||{f"{'Step duration:':<8}{step_duration:>8.2f}s":>24}||
            {f"        Ram used: {ram_used:>15.2f}MB":>32}||{f"{'CPU:':>1} {cpu_p:>17.2f}%":>24}||"""
    )
    current_os = platform.system().lower()

    if current_os == "linux":
        if os.path.exists("/kaggle/working"):
            path = "/kaggle/working"
        elif os.path.exists("/content"):
            path = "/content"
        else:
            path = "/"
        print(f"             Disk Usage ({path}): {psutil.disk_usage(path).percent}%")

    elif current_os == "windows":
        root_drive = os.getenv("SystemDrive", "C:") + "\\"
        print(
            f"             Disk Usage ({root_drive}): {psutil.disk_usage(root_drive).percent}%"
        )

    elif current_os == "darwin":
        print(f"             Disk Usage (/): {psutil.disk_usage('/').percent}%")

    else:
        print(f"{Colors.WARNING}[WARN]{Colors.ENDC} Unknown OS, defaulting to '/'")
        print(f"             Disk Usage (/): {psutil.disk_usage('/').percent}%")

    return step_duration


def get_vocab(text):
    vocab = defaultdict(int)
    tokens = text
    for token in tokens:
        vocab[token] += 1
    return dict(vocab)


def normalize_text(text):
    # lower case text
    text = text.lower()
    # compress spaces into single spaces
    text = re.sub(r"\s+", "_", text.strip())
    # remove everything except for characters, spaces and '
    text = re.sub(r"[^\w\s?!.']", "", text)
    # save text
    # save_item(text, "normalized_text", "normalized_shakespeare.txt")
    return text


class BPE:
<<<<<<< HEAD
    def __init__(self, max_k, data_path=None, text=None, track_resource_fn=None):
        # Step timer init for debugg
        self.merge_time_dict = {}  # Tracks times per merge step
        self._last_step_time = time.time()
        self.track_resource_fn = track_resource_fn or print_resource_usage

=======
    def __init__(self, max_k, datapath=None, text=None):
>>>>>>> dbfca23e
        # text attributes
        self.datapath = datapath

        self.datapath = datapath
        self.text = text
        self.train_text = None
        self.test_text = None

        # Mappings
        self.token_to_id = {}
        self.id_to_token = {}

        # bpe attributes
        self.max_k = max_k
        self.norm_text = None
        self.tokens = None
        self.vocab_size_history = []
        self.vocab = {}
        self.merges = []

    def plot_merge_times(self):
        if not self.merge_time_dict:
            print("No merge timings recorded.")
            return

        steps = list(self.merge_time_dict.keys())
        durations = list(self.merge_time_dict.values())

        plt.figure()
        plt.plot(steps, durations, label="Step Duration (s)", color="blue")
        plt.xlabel("Merge Step")
        plt.ylabel("Time (seconds)")
        plt.title("Time per Merge Step")
        plt.grid(True)
        plt.tight_layout()
        plt.legend()
        plt.show()

    # Methods enc/dec/map
    def build_token_mappings(self):
        """Creates the token-to-ID and ID-to-token mappings from the vocab."""
        vocab_list = list(self.vocab.keys())
        self.token_to_id = {token: i for i, token in enumerate(vocab_list)}
        self.id_to_token = {i: token for token, i in self.token_to_id.items()}

    def encode(self, text_to_encode):
        """Encodes a string into a list of token IDs."""
        segmented_tokens = self.BPE_segmenter(text_to_encode)
        return [self.token_to_id.get(t, -1) for t in segmented_tokens]

    def decode(self, ids_to_decode):
        """Decodes a list of token IDs back into a string."""
        text = "".join([self.id_to_token.get(i, "") for i in ids_to_decode])
        return text.replace("_", " ")

    # Split train and test method

    def split_train_test(self, test_ratio=0.1):
        split_point = int(len(self.text) * test_ratio)
        # Returns test, train
        return self.text[:split_point], self.text[split_point:]

    # ----------------Normalize the text: substitute wide spaces with single space, remove every character
    # except for letters, numbers and ', turn the text in lowercase
    def load_and_normalize(self) -> str:
        """
        Loading and normalizing the input text

        """
        if self.text is None and self.datapath is not None:
            with open(self.datapath, "r", encoding="utf-8") as f:
                self.text = f.read()
        elif self.text is None:
            raise ValueError(
                "You must specify a datapath or provide a raw text when importing this module"
            )
        norm_text = normalize_text(self.text)
        return norm_text

    # -------------------Byte-Pair Encoding method-----------------------
    def BPE_encoder(self):
        """
        Perform byte-pair encoding algorithm over the input text

        Args:
            text = string of words separeted by _ spaces
            max_k = number of times the algorithm merges a pair in the text
            pretokens = (add description)

        Returns:
            tokens (list of str): Final list of tokens after BPE merges.
            vocab_size_history (list of int): Vocabulary size at each merge step.
            final_vocab (dict): Final vocabulary as a dictionary {token: frequency}.
            bpe_merges (list of tuples): List of performed merges in the form
                                    [((token1, token2), new_token), ...].
        """
        # Turn the text into a list of characters
        tokens = list(self.text)
        self.tokens = tokens.copy()

        # Start a timer for training time
        start_time = time.time()

        # Training loop over k
        for step in trange(self.max_k, desc="Training BPE", ncols=100):
            # New track for bpe merges
            if (step + 1) % 50 == 0 or step == 0:
                print(f"[BPE] Merge step {step + 1}/{self.max_k}", flush=True)
                if self.track_resource_fn:
                    # duration = print_resource_usage(self, step)
                    duration = self.track_resource_fn(self, step)
                    self.merge_time_dict[step] = duration

                sys.stdout.flush()
                frequencies = defaultdict(int)

            # Iteration over all the tokens in the text, we exclude the last one
            for i in range(len(tokens) - 1):
                # A pair is defined by adjecent tokens in the text
                pair = (tokens[i], tokens[i + 1])
                # Update frequencies dictionary every time is encountered in the text
                frequencies[pair] += 1

            # If the dictionary is empty we do not merge anymore
            if not frequencies:
                print(
                    f"{Colors.UNDERLINE}No more pairs to merge at step {step}{Colors.ENDC}. Stopping early."
                )
                break

            # Select the most frequent pair
            most_freq = max(frequencies, key=frequencies.get)

            # Merge the pair into a new token
            new_token = "".join(most_freq)

            # Append the merge at the merges list
            self.merges.append((most_freq, new_token))

            # -------Segmenter-------
            # Now we rebuild the text using the new token
            m = 0
            new_text = []
            # While loop until we reach the end of the text
            while m < len(tokens):
                # If the current token is not the last one and the pair matches the most frequent pair
                # we substitute the pair with the new token and we add it to the new text
                if m < len(tokens) - 1 and (tokens[m], tokens[m + 1]) == most_freq:
                    new_text.append(new_token)
                    # we skip two positions because now the following token is merged into new token with the previous one
                    m += 2
                # Otherwise just append the token as it is
                else:
                    new_text.append(tokens[m])
                    m += 1
            # Now the new text contains the new token
            # And the loop repeats
            tokens = new_text
            self.tokens = tokens
            # Add the size of the vocabulary to the vocabulary history
            self.vocab_size_history.append(len(get_vocab(tokens)))
            # print(f"step {step}: merged {most_freq} in {new_token}")

        # Retrieves training time
        total_time = time.time() - start_time
        print(f"Total BPE training time: {total_time:.2f} seconds")

        # Obtain the final vocabulary of the tokenized text
        initial_vocab = get_vocab(list(self.text))
        # Create a dictionary of all tokens created during merges
        # Freq isn't critical here
        merged_tokens_vocab = {merge[1]: 0 for merge in self.merges}
        # Combine them to create a complete vocabulary
        full_vocab = {**initial_vocab, **merged_tokens_vocab}
        self.vocab = full_vocab

        print(f"BPE training {Colors.OKGREEN}[DONE]{Colors.ENDC}\n")
        self.build_token_mappings()

    def plot_vocabulary_growth(self):
        """
        Visualize the growth of the vocabulary against the number of merges performed by BPE.

        Args:
            vocab_size: number of types in the vocabulary
            max_k: maximum number of merges

        """
        if not self.vocab_size_history:
            print("No vocabulary size data available to plot.")
            return

        ks_for_plt = np.linspace(10, self.max_k, 100, dtype=int)
        vocab_plot = [
            self.vocab_size_history[k - 1]
            if k - 1 < len(self.vocab_size_history)
            else self.vocab_size_history[-1]
            for k in ks_for_plt
        ]

        fig = plt.figure()
        plt.plot(ks_for_plt, vocab_plot, label="vocabulary size")

        max_index = np.argmax(vocab_plot)
        max_k_value = ks_for_plt[max_index]
        max_vocab_value = vocab_plot[max_index]
        plt.axvline(
            x=max_k_value,
            color="red",
            linestyle="--",
            label=f"Max vocab at k={max_k_value}",
        )
        plt.axhline(y=max_vocab_value, color="gray", linestyle=":", alpha=0.7)

        plt.xlabel("number of merges")
        plt.ylabel("vocabulary size")
        plt.title("vocabulary size over number of merges")
        plt.legend()
        plt.tight_layout()
        # save_item(fig, "plots", "vocabulary_growth")

    # ------------------Tokenize test text with the training tokens--------------------------
    def BPE_segmenter(self, text=None):
        """
        Apply a sequence of Byte-Pair Encoding (BPE) merges to the input text.

        This function takes raw text (as a string) and a list of BPE merge operations
        (usually learned from training data), and applies them sequentially to
        reproduce the tokenization on new/test data.

        Args:
            text (str): Input text string to tokenize, typically the test set.
            merges (list of tuples): List of merge operations in the form
                                    [((token1, token2), new_token), ...]
                                    produced during BPE training.

        Returns:
            tokens (list of str): Tokenized version of the input text after applying all merges.

        """
        if text is None:
            if self.test_text is None:
                raise ValueError("No text provided and self.test_text is None.")
            text = self.test_text

        tokens = list(text)
        # We retrieve the merges of the training by retrieving the merges history
        for pair, new_token in self.merges:
            i = 0
            new_tokens = []
            while i < len(tokens):
                # if the pair in the text matches the pair in the merges history
                # we append it to the new test text
                if i < len(tokens) - 1 and (tokens[i], tokens[i + 1]) == pair:
                    new_tokens.append(new_token)
                    i += 2
                else:
                    new_tokens.append(tokens[i])
                    i += 1
            # Same procedure as the second loop of the BPE method
            tokens = new_tokens
        # test_vocab = get_vocab(tokens)
        # save_item(" ".join(tokens), "test_results", "test_tokenized.txt")
        # save_item(test_vocab, "test_results", "test_final_vocab.pkl")
        return tokens

    # After applying the tokenizer to the test text, evaluate the performance by computing coverage:
    # coverage is defined by the number of tokens in the text, that the learned vocabulary from the training
    # can cover.
    def compute_coverage(self, text=None):
        if text is None:
            if self.test_text is None:
                raise ValueError("No text provided and self.test_text is None.")
            text = self.test_text

        if isinstance(text, list):
            tokenized = text
        else:
            tokenized = self.BPE_segmenter(text)

        covered = sum(token in self.vocab for token in tokenized)
        return covered / len(tokenized)


# -------------------Training----------------------
if __name__ == "__main__":
    # CONFIG
    project_root = os.path.dirname(
        os.path.dirname(os.path.dirname(os.path.abspath(__file__)))
    )
    experiments_root = os.path.join(project_root, "experiments")
    print("Project root:", project_root)

    from llm_project.utils.file_manager import save_item
    import os

    train_results_path = os.path.join(
        experiments_root, "bpe_results", "train_results"
    )  # o neural_ngram
    plots_path = os.path.join(
        experiments_root,
        "plots",
    )
    test_results_path = os.path.join(experiments_root, "bpe_results", "test_results")

    os.makedirs(train_results_path, exist_ok=True)
    os.makedirs(plots_path, exist_ok=True)
    os.makedirs(test_results_path, exist_ok=True)

    datapath = os.path.join(project_root, "data", "raw", "Shakespeare_clean_full.txt")

    # set k value
    max_k = 2000
    # Initialize tokenizer
    bpe = BPE(max_k=max_k, datapath=datapath)

    # load and normalize text
    norm_text = bpe.load_and_normalize()
    # Split train/test
    test_text, train_text = bpe.split_train_test()
    bpe.train_text = train_text[:10000]
    bpe.test_text = test_text[:1000]
    print(f"Train size: {len(bpe.train_text)} chars")
    print(f"Test size:  {len(bpe.test_text)} chars\n")

    # Train BPE solo sul train_text
    bpe.text = bpe.train_text
    print("\nStarting Byte-Pair Encoding on train text...\n")
    bpe.BPE_encoder()
    print("\nLoop completed, train text tokenized\n")

    # To visualize slow downs
    bpe.plot_merge_times()

    # Plot growth of vocabulary
    bpe.plot_vocabulary_growth()

    # Tokenize test text usando le merges imparate dal train
    print("\nTokenizing test text...\n")
    test_tokens = bpe.BPE_segmenter(bpe.test_text)
    print("\nTokenization of test text completed\n")

    # Compute coverage del test set
    coverage = bpe.compute_coverage(test_tokens)
    print("-" * 80)
<<<<<<< HEAD
    print(f"[RESULTS]:\nCoverage score for k = {max_k}: {coverage:.4f}\n")

    # Save results
    save_item(" ".join(test_tokens), test_results_path, "test_tokenized.txt")
    save_item(test_tokens, test_results_path, "test_tokenized.pkl")

    reconstructed_text = "".join(test_tokens)
    save_item(reconstructed_text, test_results_path, "test_reconstructed.txt")

    save_item(bpe.vocab, train_results_path, "train_final_vocab.pkl")
    save_item(bpe.vocab_size_history, train_results_path, "train_vocab_history.pkl")
    save_item(bpe.merges, train_results_path, "train_bpe_merges.pkl")
    save_item(bpe.merges, train_results_path, "train_bpe_merges.pkl")
=======
    print(f"[RESULTS]:\nCoverage score for k = {max_k}: {coverage:.4f}\n")
>>>>>>> dbfca23e
<|MERGE_RESOLUTION|>--- conflicted
+++ resolved
@@ -75,19 +75,13 @@
 
 
 class BPE:
-<<<<<<< HEAD
     def __init__(self, max_k, data_path=None, text=None, track_resource_fn=None):
         # Step timer init for debugg
         self.merge_time_dict = {}  # Tracks times per merge step
         self._last_step_time = time.time()
         self.track_resource_fn = track_resource_fn or print_resource_usage
 
-=======
-    def __init__(self, max_k, datapath=None, text=None):
->>>>>>> dbfca23e
         # text attributes
-        self.datapath = datapath
-
         self.datapath = datapath
         self.text = text
         self.train_text = None
@@ -430,7 +424,6 @@
     # Compute coverage del test set
     coverage = bpe.compute_coverage(test_tokens)
     print("-" * 80)
-<<<<<<< HEAD
     print(f"[RESULTS]:\nCoverage score for k = {max_k}: {coverage:.4f}\n")
 
     # Save results
@@ -443,7 +436,4 @@
     save_item(bpe.vocab, train_results_path, "train_final_vocab.pkl")
     save_item(bpe.vocab_size_history, train_results_path, "train_vocab_history.pkl")
     save_item(bpe.merges, train_results_path, "train_bpe_merges.pkl")
-    save_item(bpe.merges, train_results_path, "train_bpe_merges.pkl")
-=======
-    print(f"[RESULTS]:\nCoverage score for k = {max_k}: {coverage:.4f}\n")
->>>>>>> dbfca23e
+    save_item(bpe.merges, train_results_path, "train_bpe_merges.pkl")