from llm_project.models.configs.configs import NgramConfig
from llm_project.utils.dataloader import load_shakespeare
from llm_project.utils.file_manager import load_tokenizer, save_tokenizer, get_project_root, get_model_path
from llm_project.utils.file_manager import (
    load_tokenizer,
    save_tokenizer,
    get_project_root,
)
import os
import matplotlib.pyplot as plt
from llm_project.models.ngrams.trainer import NGramTrainer
from llm_project.bpe.bytepair_encoding import BPE
<<<<<<< HEAD
=======
from llm_project.utils.file_manager import load_tokenizer, save_tokenizer, get_project_root, get_model_path, save_model
from llm_project.utils.dataloader import load_shakespeare
from llm_project.models.configs.configs import NgramConfig
>>>>>>> 333dc568


<<<<<<< HEAD
class LM_Pipeline:
    def __init__(self, model_type, config, tokenizer=None, project_root=None):
=======
    def __init__(self, model_type, config, tokenizer=None, project_root=None, final=False):
>>>>>>> 333dc568
        self.model_type = model_type
        self.config = config
        self.tokenizer = tokenizer
        self.device = self.config.device
        self.model = None
        self.trainer = None
        self.project_root = project_root or get_project_root()
        self.subdir = None
<<<<<<< HEAD
        self.final = False

    def prepare_tokens(
        self, train_text=None, max_k=2000, force_retrain=False, train_limit=None
    ):
=======
        self.final = final
        
    def prepare_tokens(self, train_text=None, max_k=2000, force_retrain=False, train_limit=None, final=None):
>>>>>>> 333dc568
        """
        Prepare or train a BPE tokenizer and return limited tokens.

        Args:
            train_text (str): Text to train the tokenizer if needed.
            max_k (int): Maximum number of merges for BPE.
            force_retrain (bool): If True, retrain the tokenizer even if saved.
            train_limit (int): Maximum number of tokens to use from the training text.
        """
        # --- CASE 1: tokenizer available (in the eventuality you want to add one) and train not forced
        if self.tokenizer is not None and not force_retrain:
            # Load the existing tokenizer
            print("Using provided tokenizer.")
            tokens = (
                self.tokenizer.tokens[:train_limit]
                if train_limit
                else self.tokenizer.tokens
            )
            print(f"DEBUG: tokenizer.tokens length = {len(tokens)}")
            # Returns tokens, will be useful for setting up the trainer
            return tokens

        # Preparing parameters for saving and loading tokenizers
        tokenizer_filename = f"BPE_merges_k{max_k}.pkl"
        category = "tokenizers"
<<<<<<< HEAD
        save_dir = get_model_path(
            root=self.project_root, category=category, subdir=self.subdir, final=self.final)
=======
        final_flag = final if final is not None else self.final
        save_dir = get_model_path(root=self.project_root, category=category, subdir=self.subdir, final=final_flag)
>>>>>>> 333dc568
        save_path = save_dir / tokenizer_filename

        # CASE 2: training is not forced and saved tokenizer available
        if not force_retrain and os.path.exists(save_path):
            print(f"\n--- Loading existing BPE tokenizer from:\n{save_path}")
            # Load the tokenizer
            self.tokenizer, tokens = load_tokenizer(root=self.project_root,
                                                    filename=save_path,
                                                    )
            if train_limit:
                tokens = tokens[:train_limit]
                self.tokenizer.tokens = tokens
            print(f"DEBUG: loaded tokenizer.tokens length = {len(tokens)}")
            return tokens

        if train_text is None:
            raise ValueError(
                "train_text must be provided to train a new BPE tokenizer."
            )

        # Limit the training text before BPE to save time
        if train_limit:
            train_text = train_text[:train_limit]

        # CASE 3: Train a new tokenizer
        print("Training new BPE tokenizer...")
        bpe = BPE(max_k=max_k, text=train_text)
        bpe.BPE_encoder()
        tokens = bpe.tokens
        self.tokenizer = bpe

        plot_path = save_dir / f"vocabulary_growth_k{max_k}.png"
        bpe.plot_vocabulary_growth(save_path=plot_path)

        # Finally, save the tokenizer using save_tokenizer
<<<<<<< HEAD
        save_path = save_tokenizer(bpe,
                                   root=self.project_root,
                                   filename=tokenizer_filename,
=======
        tokenizer_file_path = save_tokenizer(bpe, 
                                   root=self.project_root, 
                                   filename=tokenizer_filename, 
>>>>>>> 333dc568
                                   category=category,
                                   final=final_flag,
                                   )
        print(f"BPE tokenizer saved to: {tokenizer_file_path}")
        print(f"DEBUG: newly trained tokenizer.tokens length = {len(tokens)}")
        return tokens

    def setup_trainer(self, train_tokens, force_retrain=False, max_k=None):
        """Setup and train the model."""
        model_type = self.model_type.lower()

        # CLASSICAL N-GRAM MODEL
<<<<<<< HEAD
        if model_type == "ngram":
            ngram_trainer = NGramTrainer(
                config=self.config, model=None, tokens=train_tokens, k=max_k
            )
            self.model = ngram_trainer.train(
                force_retrain=force_retrain,
                tune_lambdas=True,
                train_limit=None,
                valid_limit=None,
            )
        else:
            raise NotImplementedError(
                f"Model type '{self.model_type}' not implemented")

        if model_type == "neural":
            neural_trainer = NeuralTrainer(
                config=self.config, model=None, tokens=train_tokens, k=max_k
            )
            self.model = ngram_trainer.train(
                force_retrain=force_retrain,
                tune_lambdas=True,
                train_limit=None,
                valid_limit=None,
            )
        else:
            raise NotImplementedError(
                f"Model type '{self.model_type}' not implemented")

        if model_type == "gpt":
            ngram_trainer = GPTTrainer(
                config=self.config, model=None, tokens=train_tokens, k=max_k
            )
            self.model = ngram_trainer.train(
                force_retrain=force_retrain,
                tune_lambdas=True,
                train_limit=None,
                valid_limit=None,
            )
        else:
            raise NotImplementedError(
                f"Model type '{self.model_type}' not implemented")

    def run(
        self,
        train_text=None,
        valid_text=None,
        max_k=2000,                             # -> force_retrain of bpe
        force_retrain_tokenizer=False,          # -> force_retrain of the model
        force_retrain_model=False,
        train_limit=10000,
        valid_limit=1000):
=======
        if model_type.lower() == "ngram":
            self.trainer = NGramTrainer(config=self.config, 
                                         model=None, 
                                         tokens=train_tokens, 
                                         k=max_k)
            self.trainer.final = self.final
            self.model = self.trainer.train(force_retrain=force_retrain, 
                                             tune_lambdas=True,
                                             train_limit=None, 
                                             valid_limit=None,
                                             final=self.final)
        else:
            raise NotImplementedError(f"Model type '{self.model_type}' not implemented")


    def train(self, 
            train_text=None, 
            valid_text=None, 
            max_k=2000,
            force_retrain_tokenizer=False, # -> Handle force_retrain of bpe
            force_retrain_model=False, # -> Handle force_retrain of the model
            train_limit=10000, 
            valid_limit=1000):
        
>>>>>>> 333dc568
        """Full automatic pipeline: tokenizer → tokens → trainer → model"""

        if train_text is None:
            raise ValueError("train_text must be provided")

        # STEP 1: tokenizer + train tokens
        train_tokens = self.prepare_tokens(train_text=train_text,
                                            max_k=max_k,
                                            force_retrain=force_retrain_tokenizer,
                                            train_limit=train_limit)
        print(f"DEBUG: train_tokens length = {len(train_tokens)}")

        # STEP 2: valid tokens
        if valid_text is not None and valid_limit:
            valid_text = valid_text[:valid_limit]
        # Applying BPE merges to validation text

        valid_tokens = self.tokenizer.BPE_segmenter(
            valid_text) if valid_text else None
        if valid_tokens is not None and valid_limit:
                valid_tokens = valid_tokens[:valid_limit]
            if valid_tokens is not None:
                print(f"DEBUG: valid_tokens length = {len(valid_tokens)}")

        # STEP 3: train model
        self.setup_trainer(train_tokens=train_tokens, force_retrain=force_retrain_model, max_k=max_k)
        return self.model, train_tokens, valid_tokens

    def generate(self, prompt, max_length=50, from_pretrained=False):
        """
        Generate a sequence of tokens starting from a prompt using the selected LM.
        
        Args:
            prompt (str or list): Prompt text or token list.
            max_length (int): Maximum number of tokens to generate.
            from_pretrained (bool): If True, attempt to load a pre-trained model from final folder.
            
        Returns:
            list: Generated token sequence.
        """
        # --- Ensure prompt is tokenized ---
        if isinstance(prompt, str):
            if self.tokenizer is None:
                raise ValueError("Tokenizer is not initialized. Cannot encode string prompt.")
            prompt_tokens = self.tokenizer.BPE_segmenter(prompt)
        else:
            prompt_tokens = prompt

        # --- Load pre-trained model if requested ---
        if from_pretrained:
            if self.model_type.lower() == "ngram":
                model_fname = f"ngram_model_n{self.config.n}_k{self.tokenizer.max_k}.pkl"
                model_folder = get_model_path(self.project_root, 
                                              category="models", 
                                              subdir="ngram", 
                                              final=True
                                )
                model_path = os.path.join(model_folder, model_fname)
                if os.path.exists(model_path):
                    print(f"Loading pre-trained N-gram model from: {model_path}")
                    trainer = NGramTrainer(config=self.config, model=None, tokens=prompt_tokens, k=self.config.n)
                    self.model = trainer._load_state(model_path, final=True)
                else:
                    print("No pre-trained N-gram model found in final folder. Using current model.")

        # --- Check that model exists ---
        if self.model is None:
            raise ValueError("No model available. Train a model first or set from_pretrained=True with an existing model.")

        # --- Generation for N-gram ---
        if self.model_type.lower() == "ngram":
            generated_text = self.model.generate_text(prompt_tokens, max_length=max_length)
            return generated_text

        raise NotImplementedError(f"Generation for model type '{self.model_type}' is not implemented.")


if __name__ == "__main__":
    # --- Config ---
    config = NgramConfig(n=3, device="cpu")

    # --- Load data ---
    train_text = load_shakespeare(version="train")
    valid_text = load_shakespeare(version="validation")

<<<<<<< HEAD
    pipeline = LM_Pipeline(model_type="ngram", config=config)
    model, train_tokens, valid_tokens = pipeline.run(
        train_text=train_text,
        valid_text=valid_text,
        max_k=800,
        force_retrain_tokenizer=False,
        force_retrain_model=False,
        train_limit=10000,
        valid_limit=1000
    )
    print(f"Train tokens (sample): {train_tokens[:20]}")
    print(f"Validation tokens (sample): {valid_tokens[:10]}")
=======
    # --- Initialize pipeline ---
    pipeline = LM_Pipeline(model_type="ngram", config=config, final=False)

    # --- Select mode ---
    mode = "generate"  # Options: "train", "generate", "generate_pretrained"

    if mode == "train":
        # --- Train model and prepare tokenizer ---
        model, train_tokens, valid_tokens = pipeline.train(
            train_text=train_text,
            valid_text=valid_text,
            max_k=800,
            force_retrain_tokenizer=True,
            force_retrain_model=True,
            train_limit=100000,
            valid_limit=10000
        )
        print(f"Train tokens (sample): {train_tokens[:20]}")
        print(f"Validation tokens (sample): {valid_tokens[:10]}")

    elif mode == "generate":
        # --- Ensure pipeline has tokenizer and model trained in this session ---
        pipeline.train(
            train_text=train_text,
            valid_text=valid_text,
            max_k=800,
            force_retrain_tokenizer=False,
            force_retrain_model=False,
            train_limit=100000,
            valid_limit=10000
        )
        prompt = "to be or not to"
        generated_text = pipeline.generate(prompt, max_length=1)
        print(f"\nGenerated text:\n{generated_text}")

    elif mode == "generate_pretrained":
        # --- Load tokenizer from disk ---
        project_root = pipeline.project_root
        tokenizer_path = project_root / "experiments" / "tokenizers" / "BPE_merges_k800.pkl"
        pipeline.tokenizer, _ = load_tokenizer(root=project_root, filename=tokenizer_path)

        # --- Generate from pre-trained model ---
        prompt = "To be or not to"
        generated_text = pipeline.generate(prompt, max_length=100, from_pretrained=True)
        print(f"\nGenerated text (pre-trained model):\n{generated_text}")
>>>>>>> 333dc568
<|MERGE_RESOLUTION|>--- conflicted
+++ resolved
@@ -10,20 +10,14 @@
 import matplotlib.pyplot as plt
 from llm_project.models.ngrams.trainer import NGramTrainer
 from llm_project.bpe.bytepair_encoding import BPE
-<<<<<<< HEAD
-=======
 from llm_project.utils.file_manager import load_tokenizer, save_tokenizer, get_project_root, get_model_path, save_model
 from llm_project.utils.dataloader import load_shakespeare
 from llm_project.models.configs.configs import NgramConfig
->>>>>>> 333dc568
-
-
-<<<<<<< HEAD
+from llm_project.utils.debugg_utils import Colors
+
+
 class LM_Pipeline:
-    def __init__(self, model_type, config, tokenizer=None, project_root=None):
-=======
     def __init__(self, model_type, config, tokenizer=None, project_root=None, final=False):
->>>>>>> 333dc568
         self.model_type = model_type
         self.config = config
         self.tokenizer = tokenizer
@@ -32,17 +26,8 @@
         self.trainer = None
         self.project_root = project_root or get_project_root()
         self.subdir = None
-<<<<<<< HEAD
-        self.final = False
-
-    def prepare_tokens(
-        self, train_text=None, max_k=2000, force_retrain=False, train_limit=None
-    ):
-=======
-        self.final = final
-        
+
     def prepare_tokens(self, train_text=None, max_k=2000, force_retrain=False, train_limit=None, final=None):
->>>>>>> 333dc568
         """
         Prepare or train a BPE tokenizer and return limited tokens.
 
@@ -68,13 +53,9 @@
         # Preparing parameters for saving and loading tokenizers
         tokenizer_filename = f"BPE_merges_k{max_k}.pkl"
         category = "tokenizers"
-<<<<<<< HEAD
+        final_flag = final if final is not None else self.final
         save_dir = get_model_path(
-            root=self.project_root, category=category, subdir=self.subdir, final=self.final)
-=======
-        final_flag = final if final is not None else self.final
-        save_dir = get_model_path(root=self.project_root, category=category, subdir=self.subdir, final=final_flag)
->>>>>>> 333dc568
+            root=self.project_root, category=category, subdir=self.subdir, final=final_flag)
         save_path = save_dir / tokenizer_filename
 
         # CASE 2: training is not forced and saved tokenizer available
@@ -110,15 +91,9 @@
         bpe.plot_vocabulary_growth(save_path=plot_path)
 
         # Finally, save the tokenizer using save_tokenizer
-<<<<<<< HEAD
-        save_path = save_tokenizer(bpe,
+        tokenizer_file_path = save_tokenizer(bpe,
                                    root=self.project_root,
                                    filename=tokenizer_filename,
-=======
-        tokenizer_file_path = save_tokenizer(bpe, 
-                                   root=self.project_root, 
-                                   filename=tokenizer_filename, 
->>>>>>> 333dc568
                                    category=category,
                                    final=final_flag,
                                    )
@@ -131,17 +106,17 @@
         model_type = self.model_type.lower()
 
         # CLASSICAL N-GRAM MODEL
-<<<<<<< HEAD
-        if model_type == "ngram":
-            ngram_trainer = NGramTrainer(
-                config=self.config, model=None, tokens=train_tokens, k=max_k
-            )
-            self.model = ngram_trainer.train(
-                force_retrain=force_retrain,
-                tune_lambdas=True,
-                train_limit=None,
-                valid_limit=None,
-            )
+        if model_type.lower() == "ngram":
+            self.trainer = NGramTrainer(config=self.config,
+                                         model=None,
+                                         tokens=train_tokens,
+                                         k=max_k)
+            self.trainer.final = self.final
+            self.model = self.trainer.train(force_retrain=force_retrain,
+                                             tune_lambdas=True,
+                                             train_limit=None,
+                                             valid_limit=None,
+                                             final=self.final)
         else:
             raise NotImplementedError(
                 f"Model type '{self.model_type}' not implemented")
@@ -183,32 +158,15 @@
         force_retrain_model=False,
         train_limit=10000,
         valid_limit=1000):
-=======
-        if model_type.lower() == "ngram":
-            self.trainer = NGramTrainer(config=self.config, 
-                                         model=None, 
-                                         tokens=train_tokens, 
-                                         k=max_k)
-            self.trainer.final = self.final
-            self.model = self.trainer.train(force_retrain=force_retrain, 
-                                             tune_lambdas=True,
-                                             train_limit=None, 
-                                             valid_limit=None,
-                                             final=self.final)
-        else:
-            raise NotImplementedError(f"Model type '{self.model_type}' not implemented")
-
-
-    def train(self, 
-            train_text=None, 
-            valid_text=None, 
+
+    def train(self,
+            train_text=None,
+            valid_text=None,
             max_k=2000,
-            force_retrain_tokenizer=False, # -> Handle force_retrain of bpe
-            force_retrain_model=False, # -> Handle force_retrain of the model
-            train_limit=10000, 
+            force_retrain_tokenizer=False,  # -> Handle force_retrain of bpe
+            force_retrain_model=False,  # -> Handle force_retrain of the model
+            train_limit=10000,
             valid_limit=1000):
-        
->>>>>>> 333dc568
         """Full automatic pipeline: tokenizer → tokens → trainer → model"""
 
         if train_text is None:
@@ -294,20 +252,6 @@
     train_text = load_shakespeare(version="train")
     valid_text = load_shakespeare(version="validation")
 
-<<<<<<< HEAD
-    pipeline = LM_Pipeline(model_type="ngram", config=config)
-    model, train_tokens, valid_tokens = pipeline.run(
-        train_text=train_text,
-        valid_text=valid_text,
-        max_k=800,
-        force_retrain_tokenizer=False,
-        force_retrain_model=False,
-        train_limit=10000,
-        valid_limit=1000
-    )
-    print(f"Train tokens (sample): {train_tokens[:20]}")
-    print(f"Validation tokens (sample): {valid_tokens[:10]}")
-=======
     # --- Initialize pipeline ---
     pipeline = LM_Pipeline(model_type="ngram", config=config, final=False)
 
@@ -352,5 +296,4 @@
         # --- Generate from pre-trained model ---
         prompt = "To be or not to"
         generated_text = pipeline.generate(prompt, max_length=100, from_pretrained=True)
-        print(f"\nGenerated text (pre-trained model):\n{generated_text}")
->>>>>>> 333dc568
+        print(f"\n{Colors.O}Generated text (pre-trained model):\n{generated_text}")