--- conflicted
+++ resolved
@@ -230,12 +230,6 @@
 ![Example of text generation](docs/ngram/ngram_generatedtxt.png)
 
 ---
-<<<<<<< HEAD
-### 4.2 Neural Embedding Model
-
-The **neural n-embedding model** extends the classic n-gram by learning embeddings for tokens, allowing better generalization over longer contexts.  
-=======
->>>>>>> 690eaa02
 
 ### 4.2 Neural Embeddings Model
 
