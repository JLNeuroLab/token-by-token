<<<<<<< HEAD
=======
import argparse
>>>>>>> cb49e8b5
import torch
import platform
import sys
import shlex
import subprocess
from shutil import get_terminal_size
from types import SimpleNamespace

# Terminal colors fallback
<<<<<<< HEAD
try:
    from llm_project.utils.debugg_utils import Colors
except ImportError:
    class Colors:
        OKCYAN = ""
        WARNING = ""
        FAIL = ""
        ENDC = ""
=======
from llm_project.utils.debugg_utils import Colors

>>>>>>> cb49e8b5

# Load data
try:
    from llm_project.utils.dataloader import load_shakespeare
except Exception as e:
<<<<<<< HEAD
    raise RuntimeError(f"{Colors.FAIL}[ERROR]{Colors.ENDC} Missing load_shakespeare") from e

# Model configs fallback
try:
    from llm_project.models.configs.configs import NgramConfig, NeuralConfig, NeuralFastConfig, GptConfig
except Exception:
    class NgramConfig(SimpleNamespace): pass
    class NeuralConfig(SimpleNamespace): pass
    class NeuralFastConfig(SimpleNamespace): pass
    class GptConfig(SimpleNamespace): pass
=======
    raise RuntimeError(
        f"{Colors.FAIL}[ERROR]{Colors.ENDC} Missing load_shakespeare"
    ) from e

# Model configs fallback
try:
    from llm_project.models.configs.configs import (
        NgramConfig,
        NeuralConfig,
        NeuralFastConfig,
        GptConfig,
    )
except Exception:

    class NgramConfig(SimpleNamespace):
        pass

    class NeuralConfig(SimpleNamespace):
        pass

    class NeuralFastConfig(SimpleNamespace):
        pass

    class GptConfig(SimpleNamespace):
        pass

>>>>>>> cb49e8b5

# Pipeline and constants
try:
    from llm_project.pipeline import LM_Pipeline
    from llm_project.pipeline import (
<<<<<<< HEAD
        NGRAM_NAMES, NEURAL_ALL, GPT_NAMES, NEURAL_SLOW_NAMES,
        NEURAL_FAST_NAMES, ALL_MODEL_CHOICES
    )
except Exception:
    raise RuntimeError("LM_Pipeline or constants not found")
=======
        NGRAM_NAMES,
        NEURAL_ALL,
        GPT_NAMES,
        NEURAL_SLOW_NAMES,
        NEURAL_FAST_NAMES,
        ALL_MODEL_CHOICES,
    )
except Exception:
    raise RuntimeError("LM_Pipeline or constants not found")


def _pipeline_run(argv: list[str], echo: bool = True) -> int:
    """Runs: python -m llm_project.pipeline <argv...> (stream output)."""
    cmd = [sys.executable, "-m", "llm_project.pipeline"] + argv
    if echo:
        print(
            f"{Colors.WARNING}Token console > {Colors.ENDC}",
            " ".join(shlex.quote(x) for x in cmd),
        )
    return subprocess.call(cmd)


def _normalize_manual_line(line: str):
    """
    Accepts:
      generate --model gpt ...
      train --model ngram ...
      compare --model neural_fast ...
      --model gpt --mode generate ...
      (optional) python -m llm_project.pipeline --model ...
    Returns argv for the pipeline CLI, or None if we already executed a full python command.
    """
    parts = shlex.split(line)
    if not parts:
        return []

    # Verb/inject --mode
    verb_map = {
        "generate": "generate",
        "gen": "generate",
        "g": "generate",
        "compare": "compare",
        "cmp": "compare",
        "c": "compare",
        "train": "train",
        "tr": "train",
        "t": "train",
    }
    if parts[0].lower() in verb_map:
        mode = verb_map[parts[0].lower()]
        return ["--mode", mode] + parts[1:]

    # Flags-only: just pass through (user must include --mode)
    return parts


def manual_mode_loop() -> int:
    print("\n[manual] Examples:")
    print(
        '  generate --model gpt --device cuda --max_k 800 --block_size 64 --prompt "ROMEO:" --max_new_tokens 120 --top_k 50 --top_p 0.95 --temperature 0.8'
    )
    print(
        "  train --model ngram --n 3 --max_k 800 --train_limit 100000 --valid_limit 10000"
    )
    print("  compare --max_k 800 [flags…]")
    print("Type 'back' to return, 'exit' to quit.\n")
    while True:
        line = input(
            f"{Colors.WARNING}Token console {Colors.OKBLUE}[Manual mode] {Colors.WARNING}> {Colors.ENDC}"
        ).strip()
        if not line:
            continue
        if line.lower() in {"exit", "quit", "q"}:
            return "exit"
        if line.lower() in {"back", "b"}:
            return "back"
        argv = _normalize_manual_line(line)
        if argv is None:
            # full `python -m` command already executed
            continue
        if not argv:
            print("Nothing to run.")
            continue
        _pipeline_run(argv)


# ---------------- Banner and menu ----------------


def welcome_banner():
    cc = Colors.OKCYAN
    cg = Colors.OKGREEN
    cr = Colors.FAIL
    cy = Colors.WARNING
    cv = Colors.HEADER
    cd = Colors.ENDC
    cb = Colors.OKBLUE

    s1 = cd
    s2 = cg
    s3 = cy
    # s4 = cd
    # s5 = cy
    de = cd

    ban_v2 = f"""
  {s1}██╗{s2}████████╗ ██████╗ ██╗  ██╗███████╗███╗   ██╗    {s3}██╗{s1}██╗
{s1} ██╔╝{s2}╚══██╔══╝██╔═══██╗██║ ██╔╝██╔════╝████╗  ██║   {s3}██╔╝{s1}╚██╗
{s1}██╔╝    {s2}██║   ██║   ██║█████╔╝ █████╗  ██╔██╗ ██║  {s3}██╔╝  {s1}╚██╗
{s1}╚██╗    {s2}██║   ██║   ██║██╔═██╗ ██╔══╝  ██║╚██╗██║ {s3}██╔╝   {s1}██╔╝
 {s1}╚██╗   {s2}██║   ╚██████╔╝██║  ██╗███████╗██║ ╚████║{s3}██╔╝   {s1}██╔╝
 {s1} ╚═╝   {s2}╚═╝    ╚═════╝ ╚═╝  ╚═╝╚══════╝╚═╝  ╚═══╝{s3}╚═╝    {s1}╚═╝

               {s1}██╗ {s2}██████╗ ██╗   ██╗  {s3}██╗{s1}██╗
              {s1}██╔╝ {s2}██╔══██╗╚██╗ ██╔╝ {s3}██╔╝{s1}╚██╗
             {s1}██╔╝  {s2}██████╔╝ ╚████╔╝ {s3}██╔╝  {s1}╚██╗
             {s1}╚██╗  {s2}██╔══██╗  ╚██╔╝ {s3}██╔╝   {s1}██╔╝
              {s1}╚██╗ {s2}██████╔╝   ██║ {s3}██╔╝   {s1}██╔╝
               {s1}╚═╝ {s2}╚═════╝    ╚═╝ {s3}╚═╝    {s1}╚═╝

  {s1}██╗{s2}████████╗ ██████╗     {s3}██╗{s1}██╗        {s1}██╗{s2}██╗  ██╗███████╗███╗   ██╗    {s3}██╗{s1}██╗
 {s1}██╔╝{s2}╚══██╔══╝██╔═══██╗   {s3}██╔╝{s1}╚██╗      {s1}██╔╝{s2}██║ ██╔╝██╔════╝████╗  ██║   {s3}██╔╝{s1}╚██╗
{s1}██╔╝   {s2} ██║   ██║   ██║  {s3}██╔╝  {s1}╚██╗    {s1}██╔╝ {s2}█████╔╝ █████╗  ██╔██╗ ██║  {s3}██╔╝  {s1}╚██╗
{s1}╚██╗    {s2}██║   ██║   ██║ {s3}██╔╝   {s1}██╔╝    {s1}╚██╗ {s2}██╔═██╗ ██╔══╝  ██║╚██╗██║ {s3}██╔╝   {s1}██╔╝
 {s1}╚██╗   {s2}██║   ╚██████╔╝{s3}██╔╝   {s1}██╔╝      {s1}╚██╗{s2}██║  ██╗███████╗██║ ╚████║{s3}██╔╝   {s1}██╔╝
{s1}    ╚═╝   {s2}╚═╝    ╚═════╝ {s3}╚═╝    {s1}╚═╝        {s1}╚═╝{s2}╚═╝  ╚═╝╚══════╝╚═╝  ╚═══╝{s3}╚═╝    {s1}╚═╝{de}
    """

    banner = ban_v2

    term_width = get_terminal_size().columns
    print("\n".join([line.center(term_width) for line in banner.splitlines()]))
    print(f"{'=' * term_width}")
    device_name = (
        torch.cuda.get_device_name(0) if torch.cuda.is_available() else "CPU only"
    )
    print(f"PyTorch Device: {device_name}")
    print(f"OS: {platform.system()} {platform.release()}")
    print("Available Models: gpt | ngram | neural embeddings")
    print(f"{'=' * term_width}\n")
>>>>>>> cb49e8b5

# ---------------- Banner ----------------
def welcome_banner():
    banner = r"""
  ______      __                 __             ______      __
 /_  __/___  / /_____  ____     / /_  __  __   /_  __/___  / /_____  ____
  / / / __ \/ //_/ _ \/ __ \   / __ \/ / / /    / / / __ \/ //_/ _ \/ __ \
 / / / /_/ / ,< /  __/ / / /  / /_/ / /_/ /    / / / /_/ / ,< /  __/ / / /
/_/  \____/_/|_|\___/_/ /_/  /_.___/\__, /    /_/  \____/_/|_|\___/_/ /_/
                                    /____/
    """
    term_width = get_terminal_size().columns
    print("\n".join([line.center(term_width) for line in banner.splitlines()]))
    print(f"{'='*term_width}")
    device_name = torch.cuda.get_device_name(0) if torch.cuda.is_available() else "CPU only"
    print(f"PyTorch Device: {device_name}")
    print(f"OS: {platform.system()} {platform.release()}")
    print("Available Models: gpt | ngram | neural embeddings")
    print(f"{'='*term_width}\n")

<<<<<<< HEAD
# ---------------- Banner ----------------
import argparse
def show_intro():
    parser = argparse.ArgumentParser(
        description=(
            "Token-by-Token: a minimalist NLP playground for text generation\n"
            "Supports GPT, classic NGram, and Neural Embedding models."
        ),
        formatter_class=argparse.RawTextHelpFormatter,
        epilog="""
Examples:

Train examples
python main.py train --model gpt --max_iters 5000 --dropout 0.1 --embd_dim 128 --n_layer 4
python main.py train --model ngram --n 3 --tune_lambdas --force_retrain
python main.py train --model neural --n 3 --epochs 10 --batch_size 32 --block_size 8 --embedding_dim 16 --force_retrain

Generate examples
python main.py generate --model gpt   --prompt "To be or not to be" --max_new_tokens 100
python main.py generate --model ngram --prompt "Once upon a time"   --max_new_tokens 100
python main.py generate --model neural --prompt "Once upon a time"  --max_new_tokens 100

Available modes:
train     Train a model from scratch on Shakespeare
generate  Generate text using a trained model
compare   Compare different models (limited support)

Made with love and caffeine (and a lot of Ritalin).
        """
=======
def show_intro():
    parser = argparse.ArgumentParser(
        description=(
            f"{Colors.WARNING}Token-by-Token: a minimalist NLP playground for text generation\n"
            "Supports GPT, classic NGram, and Neural Embedding models (fast/torch and slow/numpy versions)."
        ),
        formatter_class=argparse.RawTextHelpFormatter,
        epilog=f"""
Examples:
{Colors.HEADER}
Train examples:
{Colors.WARNING}train{Colors.ENDC} --model gpt --max_iters 5000 --dropout 0.1 --embd_dim 128 --n_layer 4
{Colors.WARNING}train{Colors.ENDC} --model ngram --n 3 --tune_lambdas --force_retrain
{Colors.WARNING}train{Colors.ENDC} --model neural --n 3 --epochs 10 --batch_size 32 --block_size 8 --embedding_dim 16 --force_retrain
{Colors.HEADER}
Generate examples:
{Colors.WARNING}generate{Colors.ENDC} --model gpt   --prompt "To be or not to be" --max_new_tokens 100
{Colors.WARNING}generate{Colors.ENDC} --model ngram --prompt "Once upon a time"   --max_new_tokens 100
{Colors.WARNING}generate{Colors.ENDC} --model neural_fast --prompt "Boss, I'm tired"  --max_new_tokens 100
{Colors.HEADER}
Available modes:
{Colors.WARNING}train{Colors.ENDC}     Train a model from scratch on Shakespeare
{Colors.WARNING}generate{Colors.ENDC}  Generate text using a trained model
{Colors.WARNING}compare{Colors.ENDC}   Compare different models (limited support)

{Colors.FAIL}Made with love and caffeine (and a lot of Ritalin){Colors.ENDC}.
        """,
>>>>>>> cb49e8b5
    )

    parser.add_argument(
        "--version",
        "-v",
        action="version",
        version="Token-by-Token v1.0 by Larizza & Ruiz",
    )

    # Display the help/introduction and exit
    parser.print_help()
    print("\n")


<<<<<<< HEAD
# ---------------- Helpers ----------------
def choose(prompt, choices=None, default=None):
    while True:
        val = input(f"{prompt} [{default}]: ").strip()
        if val.lower() == "exit":
            return "EXIT"
        if not val and default is not None:
            return default
        if choices and val.lower() not in [c.lower() for c in choices]:
            print(f"Invalid choice. Options: {choices} or type 'exit' to quit")
        else:
            return val

def choose_int(prompt, default=None):
    while True:
        val = input(f"{prompt} [{default}]: ").strip()
        if val.lower() == "exit":
            return "EXIT"
        if not val and default is not None:
            return default
        try: return int(val)
        except ValueError: print("Please enter an integer or 'exit'")

def choose_float(prompt, default=None):
    while True:
        val = input(f"{prompt} [{default}]: ").strip()
        if val.lower() == "exit":
            return "EXIT"
        if not val and default is not None:
            return default
        try: return float(val)
        except ValueError: print("Please enter a float or 'exit'")

# ---------------- Minimal config helper ----------------
def minimal_cfg_for_model(model, device):
    if model in NGRAM_NAMES:
        return NgramConfig(device=device, n=3)
    elif model in NEURAL_SLOW_NAMES:
        return NeuralConfig(device=device, n=3, embd_dim=256, block_size=8)
    elif model in NEURAL_FAST_NAMES:
        return NeuralFastConfig(device=device, n=3, embd_dim=256, block_size=8)
    elif model in GPT_NAMES:
        return GptConfig(device=device, embd_dim=384, block_size=64)
    else:
        return SimpleNamespace(device=device)
=======
# ---------------- Banner and menu ----------------


def assisted_wizard() -> str:
    # 1) core choices
    mode = choose("Mode", ["train", "generate", "compare"], "generate")
    if mode in (_BACK, _EXIT):
        return "back" if mode == _BACK else "exit"

    model = choose("Model", ["ngram", "neural_slow", "neural_fast", "gpt"], "ngram")
    if model in (_BACK, _EXIT):
        return "back" if model == _BACK else "exit"

    device = choose("Device", ["cpu", "cuda", "mps"], "cpu")
    if device in (_BACK, _EXIT):
        return "back" if device == _BACK else "exit"

    max_k = choose_int("BPE merges K", 800)
    if max_k in (_BACK, _EXIT):
        return "back" if max_k == _BACK else "exit"

    argv = ["--model", model, "--mode", mode, "--max_k", str(max_k)]
    if device in ("cuda", "mps"):
        argv += ["--device", device]

    # 2) per-mode options
    if mode == "train":
        if model == "ngram":
            n = choose_int("n-gram order n", 3)
            if n in (_BACK, _EXIT):
                return "back" if n == _BACK else "exit"
            train_limit = choose_int("train_limit", 100_000)
            if train_limit in (_BACK, _EXIT):
                return "back" if train_limit == _BACK else "exit"
            valid_limit = choose_int("valid_limit", 10_000)
            if valid_limit in (_BACK, _EXIT):
                return "back" if valid_limit == _BACK else "exit"
            force_model = choose("force_model? (y/n)", ["y", "n"], "y")
            if force_model in (_BACK, _EXIT):
                return "back" if force_model == _BACK else "exit"
            argv += [
                "--n",
                str(n),
                "--train_limit",
                str(train_limit),
                "--valid_limit",
                str(valid_limit),
            ]
            if force_model == "y":
                argv += ["--force_model"]

        elif model in ("neural_slow", "neural_fast"):
            epochs = choose_int("epochs", 2)
            if epochs in (_BACK, _EXIT):
                return "back" if epochs == _BACK else "exit"
            batch = choose_int("batch_size", 32 if model == "neural_slow" else 64)
            if batch in (_BACK, _EXIT):
                return "back" if batch == _BACK else "exit"
            bs = choose_int("block_size", 8)
            if bs in (_BACK, _EXIT):
                return "back" if bs == _BACK else "exit"
            train_limit = choose_int("train_limit", 50_000)
            if train_limit in (_BACK, _EXIT):
                return "back" if train_limit == _BACK else "exit"
            valid_limit = choose_int("valid_limit", 10_000)
            if valid_limit in (_BACK, _EXIT):
                return "back" if valid_limit == _BACK else "exit"
            force_model = choose("force_model? (y/n)", ["y", "n"], "y")
            if force_model in (_BACK, _EXIT):
                return "back" if force_model == _BACK else "exit"
            argv += [
                "--epochs",
                str(epochs),
                "--batch_size",
                str(batch),
                "--block_size",
                str(bs),
                "--train_limit",
                str(train_limit),
                "--valid_limit",
                str(valid_limit),
            ]
            if force_model == "y":
                argv += ["--force_model"]

        elif model == "gpt":
            epochs = choose_int("epochs", 1)
            if epochs in (_BACK, _EXIT):
                return "back" if epochs == _BACK else "exit"
            batch = choose_int("batch_size", 32)
            if batch in (_BACK, _EXIT):
                return "back" if batch == _BACK else "exit"
            bs = choose_int("block_size", 64)
            if bs in (_BACK, _EXIT):
                return "back" if bs == _BACK else "exit"
            argv += (
                ["--epochs", str(epochs)],
                ["--batch_size", str(batch)],
                ["--block_size", str(bs)],
            )
            # fix accidental tuple: flatten
            argv = sum(
                (
                    [a, b]
                    for a, b in [
                        ("--epochs", str(epochs)),
                        ("--batch_size", str(batch)),
                        ("--block_size", str(bs)),
                    ]
                ),
                argv,
            )

    elif mode == "compare":
        models = (
            input(
                f"{ASSIST_PROMPT}Models (CSV: neural_slow,neural_fast) [neural_slow,neural_fast]: "
            ).strip()
            or "neural_slow,neural_fast"
        )
        sp = _check_special(models)
        if sp:
            return "back" if sp == _BACK else "exit"
        prompt = (
            input(f"{ASSIST_PROMPT}Prompt [To be or not to]: ").strip()
            or "To be or not to"
        )
        sp = _check_special(prompt)
        if sp:
            return "back" if sp == _BACK else "exit"
        max_new_tokens = choose_int("max_new_tokens", 100)
        if max_new_tokens in (_BACK, _EXIT):
            return "back" if max_new_tokens == _BACK else "exit"
        bs = choose_int("block_size (neural context)", 8)
        if bs in (_BACK, _EXIT):
            return "back" if bs == _BACK else "exit"
        argv += [
            "--compare_models",
            models,
            "--prompt",
            prompt,
            "--max_new_tokens",
            str(max_new_tokens),
            "--block_size",
            str(bs),
        ]

    else:  # generate
        prompt = (
            input(f"{ASSIST_PROMPT}Prompt [To be or not to]: ").strip()
            or "To be or not to"
        )
        sp = _check_special(prompt)
        if sp:
            return "back" if sp == _BACK else "exit"
        max_new_tokens = choose_int("max_new_tokens", 100)
        if max_new_tokens in (_BACK, _EXIT):
            return "back" if max_new_tokens == _BACK else "exit"
        top_k = choose_int("top_k", 50)
        if top_k in (_BACK, _EXIT):
            return "back" if top_k == _BACK else "exit"
        top_p = choose_float("top_p", 0.95)
        if top_p in (_BACK, _EXIT):
            return "back" if top_p == _BACK else "exit"
        temperature = choose_float("temperature", 0.9)
        if temperature in (_BACK, _EXIT):
            return "back" if temperature == _BACK else "exit"
        bs = 64 if model == "gpt" else 8
        argv += [
            "--block_size",
            str(bs),
            "--prompt",
            prompt,
            "--max_new_tokens",
            str(max_new_tokens),
            "--top_k",
            str(top_k),
            "--top_p",
            str(top_p),
            "--temperature",
            str(temperature),
        ]

    print("\n[assist] running pipeline…\n")
    _pipeline_run(argv)
    return "stay"


# ---------------- Helpers ----------------


# Assisted mode prompt prefix
ASSIST_PROMPT = f"{Colors.WARNING}Token console {Colors.OKCYAN}[Assisted mode]{Colors.WARNING} > {Colors.ENDC}"
_BACK = "__BACK__"
_EXIT = "__EXIT__"

# So assisted mode handles exit well


def _check_special(s: str):
    lo = s.lower()
    if lo in {"back", "b"}:
        return _BACK
    if lo in {"exit", "quit", "q"}:
        return _EXIT
    return None


def choose(prompt, choices, default):
    s = input(f"{ASSIST_PROMPT}{prompt} {choices} [{default}]: ").strip()
    if not s:
        return default
    special = _check_special(s)
    if special:
        return special
    s = s.lower()
    return s if s in choices else default


def choose_int(prompt, default):
    s = input(f"{ASSIST_PROMPT}{prompt} [{default}]: ").strip()
    if not s:
        return default
    special = _check_special(s)
    if special:
        return special
    return int(s) if s.isdigit() else default
>>>>>>> cb49e8b5

# ---------------- Main Loop ----------------
def main():
    welcome_banner()
    show_intro()
    train_text = load_shakespeare("train")
    valid_text = load_shakespeare("validation")

<<<<<<< HEAD
    trained_pipe = None  # Keep reference to last trained model

    while True:
        config = {}

        mode = choose("Select mode (train / generate / compare / exit)", choices=["train", "generate", "compare", "exit"], default="train")
        if mode == "EXIT": break
        config["mode"] = mode

        model = choose("Choose model", choices=ALL_MODEL_CHOICES, default="ngram")
        if model == "EXIT": break
        config["model"] = model

        device = choose("Device (cpu / cuda)", choices=["cpu", "cuda"], default="cuda" if torch.cuda.is_available() else "cpu")
        if device == "EXIT": break
        config["device"] = device

        if mode == "train":
            # --- Ask about force retrain model first ---
            force_model = choose("Force retrain model? (y/n)", choices=["y", "n"], default="n")
            config["force_model"] = force_model.lower() == "y"

            # --- Ask about force retrain tokenizer separately ---
            force_tokenizer = choose("Force retrain tokenizer? (y/n)", choices=["y", "n"], default="n")
            config["force_tokenizer"] = force_tokenizer.lower() == "y"

            # --- If user wants to force model retrain, optionally skip the rest ---
            if config["force_model"]:
                print("\nSkipping the rest of training parameters as you chose to force retrain the model.\n")
                cfg = minimal_cfg_for_model(model, device)
                pipe = LM_Pipeline(model_type=model, config=cfg, final=False)
                pipe.train(
                    train_text=train_text,
                    valid_text=valid_text,
                    max_k=800,
                    force_retrain_model=True,
                    force_retrain_tokenizer=config["force_tokenizer"],
                    train_limit=config.get("train_limit", 100_000),
                    valid_limit=config.get("valid_limit", 10_000)
                )
                trained_pipe = pipe
                continue

            if not config["force_model"]:
                # Ask all other training questions only if not forcing retrain
                config["n"] = choose_int("Order n (for ngram or neural)", default=3)
                config["embd_dim"] = choose_int("Embedding dimension (for neural/gpt)", default=256)
                config["block_size"] = choose_int("Block size (for neural)", default=8)
                config["batch_size"] = choose_int("Batch size (for neural)", default=32)
                config["epochs"] = choose_int("Number of epochs", default=3)
                config["lr"] = choose_float("Learning rate", default=0.01)
                config["patience"] = choose_int("Patience", default=3)
                config["train_limit"] = choose_int("Train limit", default=100_000)
                config["valid_limit"] = choose_int("Valid limit", default=10_000)

            # Setup pipeline config
            if model in NGRAM_NAMES:
                cfg = NgramConfig(n=config.get("n",3), device=config["device"])
            elif model in NEURAL_SLOW_NAMES:
                cfg = NeuralConfig(n=config.get("n",3), device=config["device"],
                                   vocab_size=None, embd_dim=config.get("embd_dim",256),
                                   block_size=config.get("block_size",8))
                for k in ["batch_size","epochs","lr","patience"]:
                    setattr(cfg,k,config.get(k, {"batch_size":32,"epochs":3,"lr":0.01,"patience":3}[k]))
            elif model in NEURAL_FAST_NAMES:
                cfg = NeuralFastConfig(n=config.get("n",3), device=config["device"],
                                       vocab_size=None, embd_dim=config.get("embd_dim",256),
                                       block_size=config.get("block_size",8))
                for k in ["batch_size","epochs","lr","patience"]:
                    setattr(cfg,k,config.get(k, {"batch_size":32,"epochs":3,"lr":0.01,"patience":3}[k]))
            elif model in GPT_NAMES:
                cfg = GptConfig(vocab_size=0, n_heads=6, layer_dim=4, embd_dim=384,
                                block_size=64, dropout=0.2, embd_pdrop=0.2,
                                attn_pdrop=0.2, resid_pdrop=0.2, device=config["device"])
                setattr(cfg,"batch_size",config.get("batch_size",32))
                setattr(cfg,"max_iters",5000)
                setattr(cfg,"learning_rate",3e-4)
            else:
                print(f"{Colors.WARNING}Unknown model {model}{Colors.ENDC}")
                continue

            pipe = LM_Pipeline(model_type=model, config=cfg, final=False)
            pipe.train(
                train_text=train_text, valid_text=valid_text,
                max_k=800,
                force_retrain_tokenizer=config.get("force_model",False),
                force_retrain_model=config.get("force_model",False),
                train_limit=config.get("train_limit",100_000),
                valid_limit=config.get("valid_limit",10_000)
            )
            trained_pipe = pipe  # keep reference to trained model
            print("\nTraining done! You can now generate text or train again.\n")

        elif mode == "generate":
            # Ask first about pretrained
            from_pretrained = choose("Load pretrained model? (y/n)", choices=["y","n"], default="y")
            pipe = None

            if from_pretrained.lower() == "y":
                pipe = LM_Pipeline(model_type=model, config=None, final=False)
                pipe.prepare_tokens(train_text=train_text, max_k=800, force_retrain=False, final=False)
            else:
                if trained_pipe is not None:
                    pipe = trained_pipe
                else:
                    print("No trained model in memory. Loading saved pretrained model instead.")
                    pipe = LM_Pipeline(model_type=model, config=None, final=False)
                    pipe.prepare_tokens(train_text=train_text, max_k=800, force_retrain=False, final=False)

            config["max_new_tokens"] = choose_int("Max new tokens", default=100)
            config["top_k"] = choose_int("top_k for generation", default=40)
            config["top_p"] = choose_float("top_p for generation", default=0.9)
            config["temperature"] = choose_float("temperature for generation", default=0.9)

            print("\nEnter prompts continuously. Type 'exit' to quit generation loop.\n")
            while True:
                prompt = input("Prompt: ").strip()
                if prompt.lower() == "exit":
                    break
                out = pipe.generate(
                    prompt=prompt,
                    max_length=config["max_new_tokens"],
                    from_pretrained=from_pretrained.lower()=="y"
                )
                print("\n=== Generated Text ===\n")
                print(out)
                print("\n---\n")

        elif mode == "compare":
            print("Compare mode not fully implemented in interactive mode yet.\n")

        print("\nType 'exit' at any prompt to quit the program.\n")
=======
def choose_float(prompt, default):
    s = input(f"{ASSIST_PROMPT}{prompt} [{default}]: ").strip()
    if not s:
        return default
    special = _check_special(s)
    if special:
        return special
    try:
        return float(s)
    except ValueError:
        return default


# ---------------- Minimal config helper ----------------


def minimal_cfg_for_model(model, device):
    if model in NGRAM_NAMES:
        return NgramConfig(device=device, n=3)
    elif model in NEURAL_SLOW_NAMES:
        return NeuralConfig(device=device, n=3, embd_dim=256, block_size=8)
    elif model in NEURAL_FAST_NAMES:
        return NeuralFastConfig(device=device, n=3, embd_dim=256, block_size=8)
    elif model in GPT_NAMES:
        return GptConfig(device=device, embd_dim=384, block_size=64)
    else:
        return SimpleNamespace(device=device)


# ---------------- Main Loop ----------------

#
# def main():
#     welcome_banner()
#     show_intro()
#     train_text = load_shakespeare("train")
#     valid_text = load_shakespeare("validation")
#
#     trained_pipe = None  # Keep reference to last trained model
#
#     while True:
#         config = {}
#
#         mode = choose(
#             "Select mode (train / generate / compare / exit)",
#             choices=["train", "generate", "compare", "exit"],
#             default="train",
#         )
#         if mode == "EXIT":
#             break
#         config["mode"] = mode
#
#         model = choose("Choose model", choices=ALL_MODEL_CHOICES, default="ngram")
#         if model == "EXIT":
#             break
#         config["model"] = model
#
#         device = choose(
#             "Device (cpu / cuda)",
#             choices=["cpu", "cuda"],
#             default="cuda" if torch.cuda.is_available() else "cpu",
#         )
#         if device == "EXIT":
#             break
#         config["device"] = device
#
#         if mode == "train":
#             # --- Ask about force retrain model first ---
#             force_model = choose(
#                 "Force retrain model? (y/n)", choices=["y", "n"], default="n"
#             )
#             config["force_model"] = force_model.lower() == "y"
#
#             # --- Ask about force retrain tokenizer separately ---
#             force_tokenizer = choose(
#                 "Force retrain tokenizer? (y/n)", choices=["y", "n"], default="n"
#             )
#             config["force_tokenizer"] = force_tokenizer.lower() == "y"
#
#             # --- If user wants to force model retrain, optionally skip the rest ---
#             if config["force_model"]:
#                 print(
#                     "\nSkipping the rest of training parameters as you chose to force retrain the model.\n"
#                 )
#                 cfg = minimal_cfg_for_model(model, device)
#                 pipe = LM_Pipeline(model_type=model, config=cfg, final=False)
#                 pipe.train(
#                     train_text=train_text,
#                     valid_text=valid_text,
#                     max_k=800,
#                     force_retrain_model=True,
#                     force_retrain_tokenizer=config["force_tokenizer"],
#                     train_limit=config.get("train_limit", 100_000),
#                     valid_limit=config.get("valid_limit", 10_000),
#                 )
#                 trained_pipe = pipe
#                 continue
#
#             if not config["force_model"]:
#                 # Ask all other training questions only if not forcing retrain
#                 config["n"] = choose_int("Order n (for ngram or neural)", default=3)
#                 config["embd_dim"] = choose_int(
#                     "Embedding dimension (for neural/gpt)", default=256
#                 )
#                 config["block_size"] = choose_int("Block size (for neural)", default=8)
#                 config["batch_size"] = choose_int("Batch size (for neural)", default=32)
#                 config["epochs"] = choose_int("Number of epochs", default=3)
#                 config["lr"] = choose_float("Learning rate", default=0.01)
#                 config["patience"] = choose_int("Patience", default=3)
#                 config["train_limit"] = choose_int("Train limit", default=100_000)
#                 config["valid_limit"] = choose_int("Valid limit", default=10_000)
#
#             # Setup pipeline config
#             if model in NGRAM_NAMES:
#                 cfg = NgramConfig(n=config.get("n", 3), device=config["device"])
#             elif model in NEURAL_SLOW_NAMES:
#                 cfg = NeuralConfig(
#                     n=config.get("n", 3),
#                     device=config["device"],
#                     vocab_size=None,
#                     embd_dim=config.get("embd_dim", 256),
#                     block_size=config.get("block_size", 8),
#                 )
#                 for k in ["batch_size", "epochs", "lr", "patience"]:
#                     setattr(
#                         cfg,
#                         k,
#                         config.get(
#                             k,
#                             {"batch_size": 32, "epochs": 3, "lr": 0.01, "patience": 3}[
#                                 k
#                             ],
#                         ),
#                     )
#             elif model in NEURAL_FAST_NAMES:
#                 cfg = NeuralFastConfig(
#                     n=config.get("n", 3),
#                     device=config["device"],
#                     vocab_size=None,
#                     embd_dim=config.get("embd_dim", 256),
#                     block_size=config.get("block_size", 8),
#                 )
#                 for k in ["batch_size", "epochs", "lr", "patience"]:
#                     setattr(
#                         cfg,
#                         k,
#                         config.get(
#                             k,
#                             {"batch_size": 32, "epochs": 3, "lr": 0.01, "patience": 3}[
#                                 k
#                             ],
#                         ),
#                     )
#             elif model in GPT_NAMES:
#                 cfg = GptConfig(
#                     vocab_size=0,
#                     n_heads=6,
#                     layer_dim=4,
#                     embd_dim=384,
#                     block_size=64,
#                     dropout=0.2,
#                     embd_pdrop=0.2,
#                     attn_pdrop=0.2,
#                     resid_pdrop=0.2,
#                     device=config["device"],
#                 )
#                 setattr(cfg, "batch_size", config.get("batch_size", 32))
#                 setattr(cfg, "max_iters", 5000)
#                 setattr(cfg, "learning_rate", 3e-4)
#             else:
#                 print(f"{Colors.WARNING}Unknown model {model}{Colors.ENDC}")
#                 continue
#
#             pipe = LM_Pipeline(model_type=model, config=cfg, final=False)
#             pipe.train(
#                 train_text=train_text,
#                 valid_text=valid_text,
#                 max_k=800,
#                 force_retrain_tokenizer=config.get("force_model", False),
#                 force_retrain_model=config.get("force_model", False),
#                 train_limit=config.get("train_limit", 100_000),
#                 valid_limit=config.get("valid_limit", 10_000),
#             )
#             trained_pipe = pipe  # keep reference to trained model
#             print("\nTraining done! You can now generate text or train again.\n")
#
#         elif mode == "generate":
#             # Ask first about pretrained
#             from_pretrained = choose(
#                 "Load pretrained model? (y/n)", choices=["y", "n"], default="y"
#             )
#             pipe = None
#
#             if from_pretrained.lower() == "y":
#                 pipe = LM_Pipeline(model_type=model, config=None, final=False)
#                 pipe.prepare_tokens(
#                     train_text=train_text, max_k=800, force_retrain=False, final=False
#                 )
#             else:
#                 if trained_pipe is not None:
#                     pipe = trained_pipe
#                 else:
#                     print(
#                         "No trained model in memory. Loading saved pretrained model instead."
#                     )
#                     pipe = LM_Pipeline(model_type=model, config=None, final=False)
#                     pipe.prepare_tokens(
#                         train_text=train_text,
#                         max_k=800,
#                         force_retrain=False,
#                         final=False,
#                     )
#
#             config["max_new_tokens"] = choose_int("Max new tokens", default=100)
#             config["top_k"] = choose_int("top_k for generation", default=40)
#             config["top_p"] = choose_float("top_p for generation", default=0.9)
#             config["temperature"] = choose_float(
#                 "temperature for generation", default=0.9
#             )
#
#             print(
#                 "\nEnter prompts continuously. Type 'exit' to quit generation loop.\n"
#             )
#             while True:
#                 prompt = input("Prompt: ").strip()
#                 if prompt.lower() == "exit":
#                     break
#                 out = pipe.generate(
#                     prompt=prompt,
#                     max_length=config["max_new_tokens"],
#                     from_pretrained=from_pretrained.lower() == "y",
#                 )
#                 print("\n=== Generated Text ===\n")
#                 print(out)
#                 print("\n---\n")
#
#         elif mode == "compare":
#             print("Compare mode not fully implemented in interactive mode yet.\n")
#
#         print("\nType 'exit' at any prompt to quit the program.\n")
#


def main():
    # in case flags are given first
    if len(sys.argv) > 1 and sys.argv[1].startswith("--"):
        raise SystemExit(_pipeline_run(sys.argv[1:]))

    # banner/intro
    try:
        welcome_banner()
        show_intro()
    except Exception:
        pass

    while True:
        mode = (
            input(
                f"{Colors.WARNING}Token console >{Colors.ENDC} Console mode (manual / assisted / exit) [manual if blank]: "
            )
            .strip()
            .lower()
            or "manual"
        )
        if mode in ("exit", "quit", "q"):
            break
        if mode == "manual":
            res = manual_mode_loop()
        elif mode == "assisted":
            res = assisted_wizard()
        else:
            print("Unknown option. Type 'manual', 'assisted', or 'exit'.")
            continue
        if res == "exit":
            break
    return 0
>>>>>>> cb49e8b5


if __name__ == "__main__":
    main()<|MERGE_RESOLUTION|>--- conflicted
+++ resolved
@@ -1,7 +1,4 @@
-<<<<<<< HEAD
-=======
 import argparse
->>>>>>> cb49e8b5
 import torch
 import platform
 import sys
@@ -11,36 +8,13 @@
 from types import SimpleNamespace
 
 # Terminal colors fallback
-<<<<<<< HEAD
-try:
-    from llm_project.utils.debugg_utils import Colors
-except ImportError:
-    class Colors:
-        OKCYAN = ""
-        WARNING = ""
-        FAIL = ""
-        ENDC = ""
-=======
 from llm_project.utils.debugg_utils import Colors
 
->>>>>>> cb49e8b5
 
 # Load data
 try:
     from llm_project.utils.dataloader import load_shakespeare
 except Exception as e:
-<<<<<<< HEAD
-    raise RuntimeError(f"{Colors.FAIL}[ERROR]{Colors.ENDC} Missing load_shakespeare") from e
-
-# Model configs fallback
-try:
-    from llm_project.models.configs.configs import NgramConfig, NeuralConfig, NeuralFastConfig, GptConfig
-except Exception:
-    class NgramConfig(SimpleNamespace): pass
-    class NeuralConfig(SimpleNamespace): pass
-    class NeuralFastConfig(SimpleNamespace): pass
-    class GptConfig(SimpleNamespace): pass
-=======
     raise RuntimeError(
         f"{Colors.FAIL}[ERROR]{Colors.ENDC} Missing load_shakespeare"
     ) from e
@@ -67,19 +41,11 @@
     class GptConfig(SimpleNamespace):
         pass
 
->>>>>>> cb49e8b5
 
 # Pipeline and constants
 try:
     from llm_project.pipeline import LM_Pipeline
     from llm_project.pipeline import (
-<<<<<<< HEAD
-        NGRAM_NAMES, NEURAL_ALL, GPT_NAMES, NEURAL_SLOW_NAMES,
-        NEURAL_FAST_NAMES, ALL_MODEL_CHOICES
-    )
-except Exception:
-    raise RuntimeError("LM_Pipeline or constants not found")
-=======
         NGRAM_NAMES,
         NEURAL_ALL,
         GPT_NAMES,
@@ -220,58 +186,8 @@
     print(f"OS: {platform.system()} {platform.release()}")
     print("Available Models: gpt | ngram | neural embeddings")
     print(f"{'=' * term_width}\n")
->>>>>>> cb49e8b5
-
-# ---------------- Banner ----------------
-def welcome_banner():
-    banner = r"""
-  ______      __                 __             ______      __
- /_  __/___  / /_____  ____     / /_  __  __   /_  __/___  / /_____  ____
-  / / / __ \/ //_/ _ \/ __ \   / __ \/ / / /    / / / __ \/ //_/ _ \/ __ \
- / / / /_/ / ,< /  __/ / / /  / /_/ / /_/ /    / / / /_/ / ,< /  __/ / / /
-/_/  \____/_/|_|\___/_/ /_/  /_.___/\__, /    /_/  \____/_/|_|\___/_/ /_/
-                                    /____/
-    """
-    term_width = get_terminal_size().columns
-    print("\n".join([line.center(term_width) for line in banner.splitlines()]))
-    print(f"{'='*term_width}")
-    device_name = torch.cuda.get_device_name(0) if torch.cuda.is_available() else "CPU only"
-    print(f"PyTorch Device: {device_name}")
-    print(f"OS: {platform.system()} {platform.release()}")
-    print("Available Models: gpt | ngram | neural embeddings")
-    print(f"{'='*term_width}\n")
-
-<<<<<<< HEAD
-# ---------------- Banner ----------------
-import argparse
-def show_intro():
-    parser = argparse.ArgumentParser(
-        description=(
-            "Token-by-Token: a minimalist NLP playground for text generation\n"
-            "Supports GPT, classic NGram, and Neural Embedding models."
-        ),
-        formatter_class=argparse.RawTextHelpFormatter,
-        epilog="""
-Examples:
-
-Train examples
-python main.py train --model gpt --max_iters 5000 --dropout 0.1 --embd_dim 128 --n_layer 4
-python main.py train --model ngram --n 3 --tune_lambdas --force_retrain
-python main.py train --model neural --n 3 --epochs 10 --batch_size 32 --block_size 8 --embedding_dim 16 --force_retrain
-
-Generate examples
-python main.py generate --model gpt   --prompt "To be or not to be" --max_new_tokens 100
-python main.py generate --model ngram --prompt "Once upon a time"   --max_new_tokens 100
-python main.py generate --model neural --prompt "Once upon a time"  --max_new_tokens 100
-
-Available modes:
-train     Train a model from scratch on Shakespeare
-generate  Generate text using a trained model
-compare   Compare different models (limited support)
-
-Made with love and caffeine (and a lot of Ritalin).
-        """
-=======
+
+
 def show_intro():
     parser = argparse.ArgumentParser(
         description=(
@@ -299,7 +215,6 @@
 
 {Colors.FAIL}Made with love and caffeine (and a lot of Ritalin){Colors.ENDC}.
         """,
->>>>>>> cb49e8b5
     )
 
     parser.add_argument(
@@ -314,53 +229,6 @@
     print("\n")
 
 
-<<<<<<< HEAD
-# ---------------- Helpers ----------------
-def choose(prompt, choices=None, default=None):
-    while True:
-        val = input(f"{prompt} [{default}]: ").strip()
-        if val.lower() == "exit":
-            return "EXIT"
-        if not val and default is not None:
-            return default
-        if choices and val.lower() not in [c.lower() for c in choices]:
-            print(f"Invalid choice. Options: {choices} or type 'exit' to quit")
-        else:
-            return val
-
-def choose_int(prompt, default=None):
-    while True:
-        val = input(f"{prompt} [{default}]: ").strip()
-        if val.lower() == "exit":
-            return "EXIT"
-        if not val and default is not None:
-            return default
-        try: return int(val)
-        except ValueError: print("Please enter an integer or 'exit'")
-
-def choose_float(prompt, default=None):
-    while True:
-        val = input(f"{prompt} [{default}]: ").strip()
-        if val.lower() == "exit":
-            return "EXIT"
-        if not val and default is not None:
-            return default
-        try: return float(val)
-        except ValueError: print("Please enter a float or 'exit'")
-
-# ---------------- Minimal config helper ----------------
-def minimal_cfg_for_model(model, device):
-    if model in NGRAM_NAMES:
-        return NgramConfig(device=device, n=3)
-    elif model in NEURAL_SLOW_NAMES:
-        return NeuralConfig(device=device, n=3, embd_dim=256, block_size=8)
-    elif model in NEURAL_FAST_NAMES:
-        return NeuralFastConfig(device=device, n=3, embd_dim=256, block_size=8)
-    elif model in GPT_NAMES:
-        return GptConfig(device=device, embd_dim=384, block_size=64)
-    else:
-        return SimpleNamespace(device=device)
-=======
 # ---------------- Banner and menu ----------------
 
 
@@ -588,149 +456,8 @@
     if special:
         return special
     return int(s) if s.isdigit() else default
->>>>>>> cb49e8b5
-
-# ---------------- Main Loop ----------------
-def main():
-    welcome_banner()
-    show_intro()
-    train_text = load_shakespeare("train")
-    valid_text = load_shakespeare("validation")
-
-<<<<<<< HEAD
-    trained_pipe = None  # Keep reference to last trained model
-
-    while True:
-        config = {}
-
-        mode = choose("Select mode (train / generate / compare / exit)", choices=["train", "generate", "compare", "exit"], default="train")
-        if mode == "EXIT": break
-        config["mode"] = mode
-
-        model = choose("Choose model", choices=ALL_MODEL_CHOICES, default="ngram")
-        if model == "EXIT": break
-        config["model"] = model
-
-        device = choose("Device (cpu / cuda)", choices=["cpu", "cuda"], default="cuda" if torch.cuda.is_available() else "cpu")
-        if device == "EXIT": break
-        config["device"] = device
-
-        if mode == "train":
-            # --- Ask about force retrain model first ---
-            force_model = choose("Force retrain model? (y/n)", choices=["y", "n"], default="n")
-            config["force_model"] = force_model.lower() == "y"
-
-            # --- Ask about force retrain tokenizer separately ---
-            force_tokenizer = choose("Force retrain tokenizer? (y/n)", choices=["y", "n"], default="n")
-            config["force_tokenizer"] = force_tokenizer.lower() == "y"
-
-            # --- If user wants to force model retrain, optionally skip the rest ---
-            if config["force_model"]:
-                print("\nSkipping the rest of training parameters as you chose to force retrain the model.\n")
-                cfg = minimal_cfg_for_model(model, device)
-                pipe = LM_Pipeline(model_type=model, config=cfg, final=False)
-                pipe.train(
-                    train_text=train_text,
-                    valid_text=valid_text,
-                    max_k=800,
-                    force_retrain_model=True,
-                    force_retrain_tokenizer=config["force_tokenizer"],
-                    train_limit=config.get("train_limit", 100_000),
-                    valid_limit=config.get("valid_limit", 10_000)
-                )
-                trained_pipe = pipe
-                continue
-
-            if not config["force_model"]:
-                # Ask all other training questions only if not forcing retrain
-                config["n"] = choose_int("Order n (for ngram or neural)", default=3)
-                config["embd_dim"] = choose_int("Embedding dimension (for neural/gpt)", default=256)
-                config["block_size"] = choose_int("Block size (for neural)", default=8)
-                config["batch_size"] = choose_int("Batch size (for neural)", default=32)
-                config["epochs"] = choose_int("Number of epochs", default=3)
-                config["lr"] = choose_float("Learning rate", default=0.01)
-                config["patience"] = choose_int("Patience", default=3)
-                config["train_limit"] = choose_int("Train limit", default=100_000)
-                config["valid_limit"] = choose_int("Valid limit", default=10_000)
-
-            # Setup pipeline config
-            if model in NGRAM_NAMES:
-                cfg = NgramConfig(n=config.get("n",3), device=config["device"])
-            elif model in NEURAL_SLOW_NAMES:
-                cfg = NeuralConfig(n=config.get("n",3), device=config["device"],
-                                   vocab_size=None, embd_dim=config.get("embd_dim",256),
-                                   block_size=config.get("block_size",8))
-                for k in ["batch_size","epochs","lr","patience"]:
-                    setattr(cfg,k,config.get(k, {"batch_size":32,"epochs":3,"lr":0.01,"patience":3}[k]))
-            elif model in NEURAL_FAST_NAMES:
-                cfg = NeuralFastConfig(n=config.get("n",3), device=config["device"],
-                                       vocab_size=None, embd_dim=config.get("embd_dim",256),
-                                       block_size=config.get("block_size",8))
-                for k in ["batch_size","epochs","lr","patience"]:
-                    setattr(cfg,k,config.get(k, {"batch_size":32,"epochs":3,"lr":0.01,"patience":3}[k]))
-            elif model in GPT_NAMES:
-                cfg = GptConfig(vocab_size=0, n_heads=6, layer_dim=4, embd_dim=384,
-                                block_size=64, dropout=0.2, embd_pdrop=0.2,
-                                attn_pdrop=0.2, resid_pdrop=0.2, device=config["device"])
-                setattr(cfg,"batch_size",config.get("batch_size",32))
-                setattr(cfg,"max_iters",5000)
-                setattr(cfg,"learning_rate",3e-4)
-            else:
-                print(f"{Colors.WARNING}Unknown model {model}{Colors.ENDC}")
-                continue
-
-            pipe = LM_Pipeline(model_type=model, config=cfg, final=False)
-            pipe.train(
-                train_text=train_text, valid_text=valid_text,
-                max_k=800,
-                force_retrain_tokenizer=config.get("force_model",False),
-                force_retrain_model=config.get("force_model",False),
-                train_limit=config.get("train_limit",100_000),
-                valid_limit=config.get("valid_limit",10_000)
-            )
-            trained_pipe = pipe  # keep reference to trained model
-            print("\nTraining done! You can now generate text or train again.\n")
-
-        elif mode == "generate":
-            # Ask first about pretrained
-            from_pretrained = choose("Load pretrained model? (y/n)", choices=["y","n"], default="y")
-            pipe = None
-
-            if from_pretrained.lower() == "y":
-                pipe = LM_Pipeline(model_type=model, config=None, final=False)
-                pipe.prepare_tokens(train_text=train_text, max_k=800, force_retrain=False, final=False)
-            else:
-                if trained_pipe is not None:
-                    pipe = trained_pipe
-                else:
-                    print("No trained model in memory. Loading saved pretrained model instead.")
-                    pipe = LM_Pipeline(model_type=model, config=None, final=False)
-                    pipe.prepare_tokens(train_text=train_text, max_k=800, force_retrain=False, final=False)
-
-            config["max_new_tokens"] = choose_int("Max new tokens", default=100)
-            config["top_k"] = choose_int("top_k for generation", default=40)
-            config["top_p"] = choose_float("top_p for generation", default=0.9)
-            config["temperature"] = choose_float("temperature for generation", default=0.9)
-
-            print("\nEnter prompts continuously. Type 'exit' to quit generation loop.\n")
-            while True:
-                prompt = input("Prompt: ").strip()
-                if prompt.lower() == "exit":
-                    break
-                out = pipe.generate(
-                    prompt=prompt,
-                    max_length=config["max_new_tokens"],
-                    from_pretrained=from_pretrained.lower()=="y"
-                )
-                print("\n=== Generated Text ===\n")
-                print(out)
-                print("\n---\n")
-
-        elif mode == "compare":
-            print("Compare mode not fully implemented in interactive mode yet.\n")
-
-        print("\nType 'exit' at any prompt to quit the program.\n")
-=======
+
+
 def choose_float(prompt, default):
     s = input(f"{ASSIST_PROMPT}{prompt} [{default}]: ").strip()
     if not s:
@@ -1007,7 +734,6 @@
         if res == "exit":
             break
     return 0
->>>>>>> cb49e8b5
 
 
 if __name__ == "__main__":
